/* -*- Mode: C; tab-width: 4; indent-tabs-mode: nil; c-basic-offset: 4 -*- */

#include "common.h"
#include <glib/gstdio.h>
#include <ctype.h>

#include <sys/stat.h>
#include <dirent.h>
#include <ccnet.h>
#include "utils.h"

#include "seafile-session.h"
#include "fs-mgr.h"
#include "repo-mgr.h"
#include "seafile-error.h"
#include "seafile-rpc.h"

#ifdef SEAFILE_SERVER
#include "web-accesstoken-mgr.h"
#endif

#ifndef SEAFILE_SERVER
#include "seafile-config.h"
#endif

#define DEBUG_FLAG SEAFILE_DEBUG_OTHER
#include "log.h"

#ifndef SEAFILE_SERVER
#include "../daemon/vc-utils.h"

#endif  /* SEAFILE_SERVER */


/* -------- Utilities -------- */
static GObject*
convert_repo (SeafRepo *r)
{
    SeafileRepo *repo = NULL;

#ifndef SEAFILE_SERVER
    if (r->head == NULL)
        return NULL;

    if (r->worktree_invalid && !seafile_session_config_get_allow_invalid_worktree(seaf))
        return NULL;
#endif

    repo = seafile_repo_new ();
    if (!repo)
        return NULL;

    g_object_set (repo, "id", r->id, "name", r->name,
                  "desc", r->desc, "encrypted", r->encrypted,
                  "magic", r->magic, "enc_version", r->enc_version,
                  "head_cmmt_id", r->head ? r->head->commit_id : NULL,
                  "root", r->root_id,
                  "version", r->version, "last_modify", r->last_modify,
                  "last_modifier", r->last_modifier,
                  NULL);
    g_object_set (repo,
                  "repo_id", r->id, "repo_name", r->name,
                  "repo_desc", r->desc, "last_modified", r->last_modify,
                  NULL);

#ifdef SEAFILE_SERVER
    if (r->virtual_info) {
        g_object_set (repo,
                      "is_virtual", TRUE,
                      "origin_repo_id", r->virtual_info->origin_repo_id,
                      "origin_path", r->virtual_info->path,
                      NULL);
    }

    if (r->encrypted && r->enc_version == 2)
        g_object_set (repo, "random_key", r->random_key, NULL);

    g_object_set (repo, "store_id", r->store_id,
                  "repaired", r->repaired,
                  "size", r->size, "file_count", r->file_count, NULL);
    g_object_set (repo, "is_corrupted", r->is_corrupted, NULL);
#endif

#ifndef SEAFILE_SERVER
    g_object_set (repo, "worktree", r->worktree,
                  "relay-id", r->relay_id,
                  "worktree-invalid", r->worktree_invalid,
                  "last-sync-time", r->last_sync_time,
                  "auto-sync", r->auto_sync,
                  NULL);

#endif  /* SEAFILE_SERVER */

    return (GObject *)repo;
}

static void
free_repo_obj (gpointer repo)
{
    if (!repo)
        return;
    g_object_unref ((GObject *)repo);
}

static GList *
convert_repo_list (GList *inner_repos)
{
    GList *ret = NULL, *ptr;
    GObject *repo = NULL;

    for (ptr = inner_repos; ptr; ptr=ptr->next) {
        SeafRepo *r = ptr->data;
        repo = convert_repo (r);
        if (!repo) {
            g_list_free_full (ret, free_repo_obj);
            return NULL;
        }

        ret = g_list_prepend (ret, repo);
    }

    return g_list_reverse (ret);
}

/*
 * RPC functions only available for clients.
 */

#ifndef SEAFILE_SERVER

#include "sync-mgr.h"

GObject *
seafile_get_session_info (GError **error)
{
    SeafileSessionInfo *info;

    info = seafile_session_info_new ();
    g_object_set (info, "datadir", seaf->seaf_dir, NULL);
    return (GObject *) info;
}

int
seafile_set_config (const char *key, const char *value, GError **error)
{
    return seafile_session_config_set_string(seaf, key, value);
}

char *
seafile_get_config (const char *key, GError **error)
{
    return seafile_session_config_get_string(seaf, key);
}

int
seafile_set_config_int (const char *key, int value, GError **error)
{
    return seafile_session_config_set_int(seaf, key, value);
}

int
seafile_get_config_int (const char *key, GError **error)
{
    gboolean exists = TRUE;

    int ret = seafile_session_config_get_int(seaf, key, &exists);

    if (!exists) {
        g_set_error (error, SEAFILE_DOMAIN, SEAF_ERR_GENERAL, "Config not exists");
        return -1;
    }

    return ret;
}

int
seafile_set_upload_rate_limit (int limit, GError **error)
{
    if (limit < 0)
        limit = 0;

    seaf->sync_mgr->upload_limit = limit;

    return seafile_session_config_set_int (seaf, KEY_UPLOAD_LIMIT, limit);
}

int
seafile_set_download_rate_limit (int limit, GError **error)
{
    if (limit < 0)
        limit = 0;

    seaf->sync_mgr->download_limit = limit;

    return seafile_session_config_set_int (seaf, KEY_DOWNLOAD_LIMIT, limit);
}

int
seafile_repo_last_modify(const char *repo_id, GError **error)
{
    SeafRepo *repo;
    int ctime = 0;

    if (!repo_id) {
        g_set_error (error, SEAFILE_DOMAIN, SEAF_ERR_BAD_ARGS, "Argument should not be null");
        return -1;
    }

    repo = seaf_repo_manager_get_repo (seaf->repo_mgr, repo_id);
    if (!repo) {
        g_set_error (error, SEAFILE_DOMAIN, SEAF_ERR_BAD_REPO, "No such repository");
        return -1;
    }

    ctime = repo->last_modify;
#ifdef SEAFILE_SERVER
    seaf_repo_unref (repo);
#endif

    return ctime;
}

GObject *
seafile_get_checkout_task (const char *repo_id, GError **error)
{
    if (!repo_id) {
        seaf_warning ("Invalid args\n");
        return NULL;
    }

    CheckoutTask *task;
    task = seaf_repo_manager_get_checkout_task(seaf->repo_mgr,
                                               repo_id);
    if (!task)
        return NULL;

    SeafileCheckoutTask *c_task = g_object_new
        (SEAFILE_TYPE_CHECKOUT_TASK,
         "repo_id", task->repo_id,
         "worktree", task->worktree,
         "total_files", task->total_files,
         "finished_files", task->finished_files,
         NULL);

    return (GObject *)c_task;
}

char *
seafile_gen_default_worktree (const char *worktree_parent,
                              const char *repo_name,
                              GError **error)
{
    if (!worktree_parent || !repo_name) {
        g_set_error (error, SEAFILE_DOMAIN, SEAF_ERR_BAD_ARGS, "Empty args");
        return NULL;
    }

    return seaf_clone_manager_gen_default_worktree (seaf->clone_mgr,
                                                    worktree_parent,
                                                    repo_name);
}

int
seafile_check_path_for_clone (const char *path, GError **error)
{
    if (!seaf_clone_manager_check_worktree_path(seaf->clone_mgr, path, error)) {
        return -1;
    }

    return 0;
}

char *
seafile_clone (const char *repo_id,
               int repo_version,
               const char *relay_id,
               const char *repo_name,
               const char *worktree,
               const char *token,
               const char *passwd,
               const char *magic,
               const char *peer_addr,
               const char *peer_port,
               const char *email,
               const char *random_key,
               int enc_version,
               const char *more_info,
               GError **error)
{
    if (!repo_id || strlen(repo_id) != 36) {
        g_set_error (error, SEAFILE_DOMAIN, SEAF_ERR_BAD_ARGS, "Invalid repo id");
        return NULL;
    }

    if (!relay_id || strlen(relay_id) != 40) {
        g_set_error (error, SEAFILE_DOMAIN, SEAF_ERR_BAD_ARGS, "Invalid peer id");
        return NULL;
    }

    if (!worktree) {
        g_set_error (error, SEAFILE_DOMAIN, SEAF_ERR_BAD_ARGS,
                     "Worktre must be specified");
        return NULL;
    }

    if (!token || !peer_addr || !peer_port || !email ) {
        g_set_error (error, SEAFILE_DOMAIN, SEAF_ERR_BAD_ARGS,
                     "Argument can't be NULL");
        return NULL;
    }

    return seaf_clone_manager_add_task (seaf->clone_mgr,
                                        repo_id, repo_version,
                                        relay_id,
                                        repo_name, token,
                                        passwd, magic,
                                        enc_version, random_key,
                                        worktree,
                                        peer_addr, peer_port,
                                        email, more_info,
                                        error);
}

char *
seafile_download (const char *repo_id,
                  int repo_version,
                  const char *relay_id,
                  const char *repo_name,
                  const char *wt_parent,
                  const char *token,
                  const char *passwd,
                  const char *magic,
                  const char *peer_addr,
                  const char *peer_port,
                  const char *email,
                  const char *random_key,
                  int enc_version,
                  const char *more_info,
                  GError **error)
{
    if (!repo_id || strlen(repo_id) != 36) {
        g_set_error (error, SEAFILE_DOMAIN, SEAF_ERR_BAD_ARGS, "Invalid repo id");
        return NULL;
    }

    if (!relay_id || strlen(relay_id) != 40) {
        g_set_error (error, SEAFILE_DOMAIN, SEAF_ERR_BAD_ARGS, "Invalid peer id");
        return NULL;
    }

    if (!wt_parent) {
        g_set_error (error, SEAFILE_DOMAIN, SEAF_ERR_BAD_ARGS,
                     "Worktre must be specified");
        return NULL;
    }

    if (!token || !peer_addr || !peer_port || !email ) {
        g_set_error (error, SEAFILE_DOMAIN, SEAF_ERR_BAD_ARGS,
                     "Argument can't be NULL");
        return NULL;
    }

    return seaf_clone_manager_add_download_task (seaf->clone_mgr,
                                                 repo_id, repo_version,
                                                 relay_id,
                                                 repo_name, token,
                                                 passwd, magic,
                                                 enc_version, random_key,
                                                 wt_parent,
                                                 peer_addr, peer_port,
                                                 email, more_info,
                                                 error);
}

int
seafile_cancel_clone_task (const char *repo_id, GError **error)
{
    return seaf_clone_manager_cancel_task (seaf->clone_mgr, repo_id);
}

int
seafile_remove_clone_task (const char *repo_id, GError **error)
{
    return seaf_clone_manager_remove_task (seaf->clone_mgr, repo_id);
}

GList *
seafile_get_clone_tasks (GError **error)
{
    GList *tasks, *ptr;
    GList *ret = NULL;
    CloneTask *task;
    SeafileCloneTask *t;

    tasks = seaf_clone_manager_get_tasks (seaf->clone_mgr);
    for (ptr = tasks; ptr != NULL; ptr = ptr->next) {
        task = ptr->data;
        t = g_object_new (SEAFILE_TYPE_CLONE_TASK,
                          "state", clone_task_state_to_str(task->state),
                          "error_str", clone_task_error_to_str(task->error),
                          "repo_id", task->repo_id,
                          "repo_name", task->repo_name,
                          "worktree", task->worktree,
                          NULL);
        ret = g_list_prepend (ret, t);
    }

    g_list_free (tasks);
    return ret;
}

int
seafile_sync (const char *repo_id, const char *peer_id, GError **error)
{
    if (!repo_id) {
        g_set_error (error, SEAFILE_DOMAIN, SEAF_ERR_BAD_ARGS, "Repo ID should not be null");
        return -1;
    }

    return seaf_sync_manager_add_sync_task (seaf->sync_mgr, repo_id, error);
}

static void get_task_size(TransferTask *task, gint64 *rsize, gint64 *dsize)
{
    if (task->runtime_state == TASK_RT_STATE_INIT
        || task->runtime_state == TASK_RT_STATE_COMMIT
        || task->runtime_state == TASK_RT_STATE_FS
        || task->runtime_state == TASK_RT_STATE_FINISHED) {
        *rsize = task->rsize;
        *dsize = task->dsize;
    }
    if (task->runtime_state == TASK_RT_STATE_DATA) {
        if (task->type == TASK_TYPE_DOWNLOAD) {
            *dsize = task->block_list->n_valid_blocks;
            *rsize = task->block_list->n_blocks - *dsize;
        } else {
            *dsize = task->n_uploaded;
            *rsize = task->block_list->n_blocks - *dsize;
        }
    }
}

static SeafileTask *
convert_task (TransferTask *task)
{
    gint64 rsize = 0, dsize = 0;
    SeafileTask *t = seafile_task_new();

    if (task->protocol_version < 7)
        get_task_size (task, &rsize, &dsize);

    g_object_set (t,
                  "repo_id", task->repo_id,
                  "state", task_state_to_str(task->state),
                  "rt_state", task_rt_state_to_str(task->runtime_state),
                  "error_str", task_error_str(task->error),
                  NULL);

    if (task->type == TASK_TYPE_DOWNLOAD) {
        g_object_set (t, "ttype", "download", NULL);
        if (task->runtime_state == TASK_RT_STATE_DATA) {
            if (task->protocol_version >= 7)
                g_object_set (t, "block_total", task->n_to_download,
                              "block_done", transfer_task_get_done_blocks (task),
                              NULL);
            else
                g_object_set (t, "block_total", task->block_list->n_blocks,
                              "block_done", transfer_task_get_done_blocks (task),
                              NULL);
            g_object_set (t, "rate", transfer_task_get_rate(task), NULL);
        }
    } else {
        g_object_set (t, "ttype", "upload", NULL);
        if (task->runtime_state == TASK_RT_STATE_DATA) {
            g_object_set (t, "block_total", task->block_list->n_blocks,
                          "block_done", transfer_task_get_done_blocks (task),
                          NULL);
            g_object_set (t, "rate", transfer_task_get_rate(task), NULL);
        }
    }

    return t;
}

static SeafileTask *
convert_http_task (HttpTxTask *task)
{
    SeafileTask *t = seafile_task_new();

    g_object_set (t,
                  "repo_id", task->repo_id,
                  "state", http_task_state_to_str(task->state),
                  "rt_state", http_task_rt_state_to_str(task->runtime_state),
                  "error_str", http_task_error_str(task->error),
                  NULL);

    if (task->type == HTTP_TASK_TYPE_DOWNLOAD) {
        g_object_set (t, "ttype", "download", NULL);
        if (task->runtime_state == HTTP_TASK_RT_STATE_BLOCK) {
            g_object_set (t, "block_total", task->n_files,
                          "block_done", task->done_files,
                          NULL);
            g_object_set (t, "rate", http_tx_task_get_rate(task), NULL);
        } else if (task->runtime_state == HTTP_TASK_RT_STATE_FS) {
            g_object_set (t, "fs_objects_total", task->n_fs_objs,
                          "fs_objects_done", task->done_fs_objs,
                          NULL);
        }
    } else {
        g_object_set (t, "ttype", "upload", NULL);
        if (task->runtime_state == HTTP_TASK_RT_STATE_BLOCK) {
            g_object_set (t, "block_total", task->n_blocks,
                          "block_done", task->done_blocks,
                          NULL);
            g_object_set (t, "rate", http_tx_task_get_rate(task), NULL);
        }
    }

    return t;
}

GObject *
seafile_find_transfer_task (const char *repo_id, GError *error)
{
    TransferTask *task;
    HttpTxTask *http_task;

    task = seaf_transfer_manager_find_transfer_by_repo (seaf->transfer_mgr, repo_id);
    if (task)
        return (GObject *)convert_task (task);

    http_task = http_tx_manager_find_task (seaf->http_tx_mgr, repo_id);
    if (http_task)
        return (GObject *)convert_http_task (http_task);

    return NULL;
}

int
seafile_get_upload_rate(GError **error)
{
    return seaf->sync_mgr->last_sent_bytes;
}

int
seafile_get_download_rate(GError **error)
{
    return seaf->sync_mgr->last_recv_bytes;
}


GObject *
seafile_get_repo_sync_info (const char *repo_id, GError **error)
{
    SyncInfo *info;

    info = seaf_sync_manager_get_sync_info (seaf->sync_mgr, repo_id);
    if (!info)
        return NULL;

    SeafileSyncInfo *sinfo;
    sinfo = g_object_new (SEAFILE_TYPE_SYNC_INFO,
                          "repo_id", info->repo_id,
                          "head_commit", info->head_commit,
                          "deleted_on_relay", info->deleted_on_relay,
                          "need_fetch", info->need_fetch,
                          "need_upload", info->need_upload,
                          "need_merge", info->need_merge,
                          /* "last_sync_time", info->last_sync_time,  */
                          NULL);

    return (GObject *)sinfo;
}


GObject *
seafile_get_repo_sync_task (const char *repo_id, GError **error)
{
    SeafRepo *repo;
    repo = seaf_repo_manager_get_repo (seaf->repo_mgr, repo_id);

    if (!repo) {
        return NULL;
    }

    SyncInfo *info = seaf_sync_manager_get_sync_info (seaf->sync_mgr, repo_id);
    if (!info || !info->current_task)
        return NULL;

    SyncTask *task = info->current_task;
    const char *sync_state;
    char allzeros[41] = {0};

    if (!info->in_sync && memcmp(allzeros, info->head_commit, 41) == 0) {
        sync_state = "waiting for sync";
    } else {
        sync_state = sync_state_to_str(task->state);
        if (strcmp(sync_state, "error") == 0 && !info->in_error)
            sync_state = "synchronized";
    }


    SeafileSyncTask *s_task;
    s_task = g_object_new (SEAFILE_TYPE_SYNC_TASK,
                           "force_upload", task->is_manual_sync,
                           "state", sync_state,
                           "error", sync_error_to_str(task->error),
                           "repo_id", info->repo_id,
                           NULL);

    return (GObject *)s_task;
}

GList *
seafile_get_sync_task_list (GError **error)
{
    GHashTable *sync_info_tbl = seaf->sync_mgr->sync_infos;
    GHashTableIter iter;
    SeafileSyncTask *s_task;
    GList *task_list = NULL;
    gpointer key, value;

    g_hash_table_iter_init (&iter, sync_info_tbl);
    while (g_hash_table_iter_next (&iter, &key, &value)) {
        SyncInfo *info = value;
        if (!info->in_sync)
            continue;
        SyncTask *task = info->current_task;
        if (!task)
            continue;
        s_task = g_object_new (SEAFILE_TYPE_SYNC_TASK,
                               "force_upload", task->is_manual_sync,
                               "state", sync_state_to_str(task->state),
                               "error", sync_error_to_str(task->error),
                               "repo_id", info->repo_id,
                               NULL);
        task_list = g_list_prepend (task_list, s_task);
    }

    return task_list;
}


int
seafile_set_repo_property (const char *repo_id,
                           const char *key,
                           const char *value,
                           GError **error)
{
    int ret;

    if (repo_id == NULL || key == NULL || value == NULL) {
        g_set_error (error, SEAFILE_DOMAIN, SEAF_ERR_BAD_ARGS, "Arguments should not be empty");
        return -1;
    }

    SeafRepo *repo;
    repo = seaf_repo_manager_get_repo (seaf->repo_mgr, repo_id);
    if (!repo) {
        g_set_error (error, SEAFILE_DOMAIN, SEAF_ERR_BAD_REPO, "Can't find Repo %s", repo_id);
        return -1;
    }

    ret = seaf_repo_manager_set_repo_property (seaf->repo_mgr,
                                               repo->id, key, value);
    if (ret < 0) {
        g_set_error (error, SEAFILE_DOMAIN, SEAF_ERR_INTERNAL,
                     "Failed to set key for repo %s", repo_id);
        return -1;
    }

    return 0;
}

gchar *
seafile_get_repo_property (const char *repo_id,
                           const char *key,
                           GError **error)
{
    char *value = NULL;

    if (!repo_id || !key) {
        g_set_error (error, SEAFILE_DOMAIN, SEAF_ERR_BAD_ARGS, "Arguments should not be empty");
        return NULL;
    }

    SeafRepo *repo;
    repo = seaf_repo_manager_get_repo (seaf->repo_mgr, repo_id);
    if (!repo) {
        g_set_error (error, SEAFILE_DOMAIN, SEAF_ERR_BAD_REPO, "Can't find Repo %s", repo_id);
        return NULL;
    }

    value = seaf_repo_manager_get_repo_property (seaf->repo_mgr, repo->id, key);
    return value;
}

char *
seafile_get_repo_relay_address (const char *repo_id,
                                GError **error)
{
    char *relay_addr = NULL;

    if (!repo_id) {
        g_set_error (error, SEAFILE_DOMAIN, SEAF_ERR_BAD_ARGS, "Arguments should not be empty");
        return NULL;
    }

    seaf_repo_manager_get_repo_relay_info (seaf->repo_mgr, repo_id,
                                           &relay_addr, NULL);

    return relay_addr;
}

char *
seafile_get_repo_relay_port (const char *repo_id,
                             GError **error)
{
    char *relay_port = NULL;

    if (!repo_id) {
        g_set_error (error, SEAFILE_DOMAIN, SEAF_ERR_BAD_ARGS, "Arguments should not be empty");
        return NULL;
    }

    seaf_repo_manager_get_repo_relay_info (seaf->repo_mgr, repo_id,
                                           NULL, &relay_port);

    return relay_port;
}

int
seafile_update_repo_relay_info (const char *repo_id,
                                const char *new_addr,
                                const char *new_port,
                                GError **error)
{
    if (!repo_id || !new_addr || !new_port) {
        g_set_error (error, SEAFILE_DOMAIN, SEAF_ERR_BAD_ARGS, "Arguments should not be empty");
        return -1;
    }

    int port = atoi(new_port);
    if (port <= 0 || port > 65535) {
        g_set_error (error, SEAFILE_DOMAIN, SEAF_ERR_BAD_ARGS, "Invalid port");
        return -1;
    }

    SeafRepo *repo = seaf_repo_manager_get_repo (seaf->repo_mgr, repo_id);
    if (!repo) {
        return -1;
    }

    CcnetPeer *relay = ccnet_get_peer (seaf->ccnetrpc_client, repo->relay_id);
    if (!relay) {
        GString *buf = g_string_new(NULL);
        g_string_append_printf (buf, "add-relay --id %s --addr %s:%s",
                                repo->relay_id, new_addr, new_port);

        ccnet_send_command (seaf->session, buf->str, NULL, NULL);
        g_string_free (buf, TRUE);
    } else {
        if (g_strcmp0(relay->public_addr, new_addr) != 0 ||
            relay->public_port != (uint16_t)port) {
            ccnet_update_peer_address (seaf->ccnetrpc_client, repo->relay_id,
                                       new_addr, port);
        }

        g_object_unref (relay);
    }

    return seaf_repo_manager_update_repo_relay_info (seaf->repo_mgr, repo,
                                                     new_addr, new_port);
}

int
seafile_update_repos_server_host (const char *old_host,
                                  const char *new_host,
                                  const char *new_server_url,
                                  GError **error)
{
    if (!old_host || !new_host || !new_server_url) {
        g_set_error (error, SEAFILE_DOMAIN, SEAF_ERR_BAD_ARGS, "Argument should not be null");
        return -1;
    }

    return seaf_repo_manager_update_repos_server_host(
        seaf->repo_mgr, old_host, new_host, new_server_url);
}

int
seafile_calc_dir_size (const char *path, GError **error)
{
    if (!path) {
        g_set_error (error, SEAFILE_DOMAIN, SEAF_ERR_BAD_ARGS, "Argument should not be null");
        return -1;
    }

    gint64 size_64 = ccnet_calc_directory_size(path, error);
    if (size_64 < 0) {
        seaf_warning ("failed to calculate dir size for %s\n", path);
        return -1;
    }

    /* get the size in MB */
    int size = (int) (size_64 >> 20);
    return size;
}

int
seafile_disable_auto_sync (GError **error)
{
    return seaf_sync_manager_disable_auto_sync (seaf->sync_mgr);
}

int
seafile_enable_auto_sync (GError **error)
{
    return seaf_sync_manager_enable_auto_sync (seaf->sync_mgr);
}

int seafile_is_auto_sync_enabled (GError **error)
{
    return seaf_sync_manager_is_auto_sync_enabled (seaf->sync_mgr);
}

char *
seafile_get_path_sync_status (const char *repo_id,
                              const char *path,
                              int is_dir,
                              GError **error)
{
    char *canon_path = NULL;
    int len;
    char *status;

    if (!repo_id || !path) {
        g_set_error (error, SEAFILE_DOMAIN, SEAF_ERR_BAD_ARGS, "Argument should not be null");
        return NULL;
    }

    /* Empty path means to get status of the worktree folder. */
    if (strcmp (path, "") != 0) {
        if (*path == '/')
            ++path;
        canon_path = g_strdup(path);
        len = strlen(canon_path);
        if (canon_path[len-1] == '/')
            canon_path[len-1] = 0;
    } else {
        canon_path = g_strdup(path);
    }

    status = seaf_sync_manager_get_path_sync_status (seaf->sync_mgr,
                                                     repo_id,
                                                     canon_path,
                                                     is_dir);
    g_free (canon_path);
    return status;
}

int
seafile_mark_file_locked (const char *repo_id, const char *path, GError **error)
{
    char *canon_path = NULL;
    int len;
    int ret;

    if (!repo_id || !path) {
        g_set_error (error, SEAFILE_DOMAIN, SEAF_ERR_BAD_ARGS, "Argument should not be null");
        return -1;
    }

    if (*path == '/')
        ++path;

    if (path[0] == 0) {
        g_set_error (error, SEAFILE_DOMAIN, SEAF_ERR_BAD_ARGS, "Invalid path");
        return -1;
    }

    canon_path = g_strdup(path);
    len = strlen(canon_path);
    if (canon_path[len-1] == '/')
        canon_path[len-1] = 0;

    ret = seaf_filelock_manager_mark_file_locked (seaf->filelock_mgr,
                                                  repo_id, path, FALSE);

    g_free (canon_path);
    return ret;
}

int
seafile_mark_file_unlocked (const char *repo_id, const char *path, GError **error)
{
    char *canon_path = NULL;
    int len;
    int ret;

    if (!repo_id || !path) {
        g_set_error (error, SEAFILE_DOMAIN, SEAF_ERR_BAD_ARGS, "Argument should not be null");
        return -1;
    }

    if (*path == '/')
        ++path;

    if (path[0] == 0) {
        g_set_error (error, SEAFILE_DOMAIN, SEAF_ERR_BAD_ARGS, "Invalid path");
        return -1;
    }

    canon_path = g_strdup(path);
    len = strlen(canon_path);
    if (canon_path[len-1] == '/')
        canon_path[len-1] = 0;

    ret = seaf_filelock_manager_mark_file_unlocked (seaf->filelock_mgr,
                                                    repo_id, path);

    g_free (canon_path);
    return ret;
}

char *
seafile_get_server_property (const char *server_url, const char *key, GError **error)
{
    if (!server_url || !key) {
        g_set_error (error, SEAFILE_DOMAIN, SEAF_ERR_BAD_ARGS,
                     "Argument should not be null");
        return NULL;
    }

    return seaf_repo_manager_get_server_property (seaf->repo_mgr,
                                                  server_url,
                                                  key);
}

int
seafile_set_server_property (const char *server_url,
                             const char *key,
                             const char *value,
                             GError **error)
{
    if (!server_url || !key || !value) {
        g_set_error (error, SEAFILE_DOMAIN, SEAF_ERR_BAD_ARGS,
                     "Argument should not be null");
        return -1;
    }

    return seaf_repo_manager_set_server_property (seaf->repo_mgr,
                                                  server_url,
                                                  key, value);
}

#endif  /* not define SEAFILE_SERVER */

/*
 * RPC functions available for both clients and server.
 */

GList *
seafile_branch_gets (const char *repo_id, GError **error)
{
    if (!is_uuid_valid (repo_id)) {
        g_set_error (error, SEAFILE_DOMAIN, SEAF_ERR_BAD_ARGS, "Invalid repo id");
        return NULL;
    }

    GList *blist = seaf_branch_manager_get_branch_list(seaf->branch_mgr,
                                                       repo_id);
    GList *ptr;
    GList *ret = NULL;

    for (ptr = blist; ptr; ptr=ptr->next) {
        SeafBranch *b = ptr->data;
        SeafileBranch *branch = seafile_branch_new ();
        g_object_set (branch, "repo_id", b->repo_id, "name", b->name,
                      "commit_id", b->commit_id, NULL);
        ret = g_list_prepend (ret, branch);
        seaf_branch_unref (b);
    }
    ret = g_list_reverse (ret);
    g_list_free (blist);
    return ret;
}

#ifdef SEAFILE_SERVER
GList*
seafile_get_trash_repo_list (int start, int limit, GError **error)
{
    return seaf_repo_manager_get_trash_repo_list (seaf->repo_mgr,
                                                  start, limit,
                                                  error);
}

GList *
seafile_get_trash_repos_by_owner (const char *owner, GError **error)
{
    if (!owner) {
        g_set_error (error, SEAFILE_DOMAIN, SEAF_ERR_BAD_ARGS, "Argument should not be null");
        return NULL;
    }

    return seaf_repo_manager_get_trash_repos_by_owner (seaf->repo_mgr,
                                                       owner,
                                                       error);
}

int
seafile_del_repo_from_trash (const char *repo_id, GError **error)
{
    int ret = 0;

    if (!repo_id) {
        g_set_error (error, SEAFILE_DOMAIN, SEAF_ERR_BAD_ARGS, "Argument should not be null");
        return -1;
    }
    if (!is_uuid_valid (repo_id)) {
        g_set_error (error, SEAFILE_DOMAIN, SEAF_ERR_BAD_ARGS, "Invalid repo id");
        return -1;
    }

    ret = seaf_repo_manager_del_repo_from_trash (seaf->repo_mgr, repo_id, error);

    return ret;
}

int
seafile_empty_repo_trash (GError **error)
{
    return seaf_repo_manager_empty_repo_trash (seaf->repo_mgr, error);
}

int
seafile_empty_repo_trash_by_owner (const char *owner, GError **error)
{
    if (!owner) {
        g_set_error (error, SEAFILE_DOMAIN, SEAF_ERR_BAD_ARGS, "Argument should not be null");
        return -1;
    }

    return seaf_repo_manager_empty_repo_trash_by_owner (seaf->repo_mgr, owner, error);
}

int
seafile_restore_repo_from_trash (const char *repo_id, GError **error)
{
    int ret = 0;

    if (!repo_id) {
        g_set_error (error, SEAFILE_DOMAIN, SEAF_ERR_BAD_ARGS, "Argument should not be null");
        return -1;
    }
    if (!is_uuid_valid (repo_id)) {
        g_set_error (error, SEAFILE_DOMAIN, SEAF_ERR_BAD_ARGS, "Invalid repo id");
        return -1;
    }

    ret = seaf_repo_manager_restore_repo_from_trash (seaf->repo_mgr, repo_id, error);

    return ret;
}
#endif

GList*
seafile_get_repo_list (int start, int limit, GError **error)
{
    GList *repos = seaf_repo_manager_get_repo_list(seaf->repo_mgr, start, limit);
    GList *ret = NULL;

    ret = convert_repo_list (repos);

#ifdef SEAFILE_SERVER
    GList *ptr;
    for (ptr = repos; ptr != NULL; ptr = ptr->next)
        seaf_repo_unref ((SeafRepo *)ptr->data);
#endif
    g_list_free (repos);

    return ret;
}

#ifdef SEAFILE_SERVER
gint64
seafile_count_repos (GError **error)
{
    return seaf_repo_manager_count_repos (seaf->repo_mgr, error);
}
#endif

GObject*
seafile_get_repo (const char *repo_id, GError **error)
{
    SeafRepo *r;

    if (!repo_id) {
        g_set_error (error, SEAFILE_DOMAIN, SEAF_ERR_BAD_ARGS, "Argument should not be null");
        return NULL;
    }
    if (!is_uuid_valid (repo_id)) {
        g_set_error (error, SEAFILE_DOMAIN, SEAF_ERR_BAD_ARGS, "Invalid repo id");
        return NULL;
    }

    r = seaf_repo_manager_get_repo (seaf->repo_mgr, repo_id);
    /* Don't return repo that's not checked out. */
    if (r == NULL)
        return NULL;

    GObject *repo = convert_repo (r);

#ifdef SEAFILE_SERVER
    seaf_repo_unref (r);
#endif

    return repo;
}

SeafileCommit *
convert_to_seafile_commit (SeafCommit *c)
{
    SeafileCommit *commit = seafile_commit_new ();
    g_object_set (commit,
                  "id", c->commit_id,
                  "creator_name", c->creator_name,
                  "creator", c->creator_id,
                  "desc", c->desc,
                  "ctime", c->ctime,
                  "repo_id", c->repo_id,
                  "root_id", c->root_id,
                  "parent_id", c->parent_id,
                  "second_parent_id", c->second_parent_id,
                  "version", c->version,
                  "new_merge", c->new_merge,
                  "conflict", c->conflict,
                  "device_name", c->device_name,
                  "client_version", c->client_version,
                  NULL);
    return commit;
}

GObject*
seafile_get_commit (const char *repo_id, int version,
                    const gchar *id, GError **error)
{
    SeafileCommit *commit;
    SeafCommit *c;

    if (!repo_id || !is_uuid_valid(repo_id)) {
        g_set_error (error, SEAFILE_DOMAIN, SEAF_ERR_BAD_ARGS, "Invalid repo id");
        return NULL;
    }

    if (!id || !is_object_id_valid(id)) {
        g_set_error (error, SEAFILE_DOMAIN, SEAF_ERR_BAD_ARGS, "Invalid commit id");
        return NULL;
    }

    c = seaf_commit_manager_get_commit (seaf->commit_mgr, repo_id, version, id);
    if (!c)
        return NULL;

    commit = convert_to_seafile_commit (c);
    seaf_commit_unref (c);
    return (GObject *)commit;
}

struct CollectParam {
    int offset;
    int limit;
    int count;
    GList *commits;
#ifdef SEAFILE_SERVER
    gint64 truncate_time;
    gboolean traversed_head;
#endif
};

static gboolean
get_commit (SeafCommit *c, void *data, gboolean *stop)
{
    struct CollectParam *cp = data;

#ifdef SEAFILE_SERVER
    if (cp->truncate_time == 0)
    {
        *stop = TRUE;
        /* Stop after traversing the head commit. */
    }
    /* We use <= here. This is for handling clean trash and history.
     * If the user cleans all history, truncate time will be equal to
     * the commit's ctime. In such case, we don't actually want to display
     * this commit.
     */
    else if (cp->truncate_time > 0 &&
             (gint64)(c->ctime) <= cp->truncate_time &&
             cp->traversed_head)
    {
        *stop = TRUE;
        return TRUE;
    }

    /* Always traverse the head commit. */
    if (!cp->traversed_head)
        cp->traversed_head = TRUE;
#endif

    /* if offset = 1, limit = 1, we should stop when the count = 2 */
    if (cp->limit > 0 && cp->count >= cp->offset + cp->limit) {
        *stop = TRUE;
        return TRUE;  /* TRUE to indicate no error */
    }

    if (cp->count >= cp->offset) {
        SeafileCommit *commit = convert_to_seafile_commit (c);
        cp->commits = g_list_prepend (cp->commits, commit);
    }

    ++cp->count;
    return TRUE;                /* TRUE to indicate no error */
}


GList*
seafile_get_commit_list (const char *repo_id,
                         int offset,
                         int limit,
                         GError **error)
{
    SeafRepo *repo;
    GList *commits = NULL;
    gboolean ret;
    struct CollectParam cp;
    char *commit_id;

    if (!is_uuid_valid (repo_id)) {
        g_set_error (error, SEAFILE_DOMAIN, SEAF_ERR_BAD_ARGS, "Invalid repo id");
        return NULL;
    }

    /* correct parameter */
    if (offset < 0)
        offset = 0;

    if (!repo_id) {
        g_set_error (error, SEAFILE_DOMAIN, SEAF_ERR_BAD_ARGS, "Argument should not be null");
        return NULL;
    }

    repo = seaf_repo_manager_get_repo (seaf->repo_mgr, repo_id);
    if (!repo) {
        g_set_error (error, SEAFILE_DOMAIN, SEAF_ERR_BAD_REPO, "No such repository");
        return NULL;
    }

    if (!repo->head) {
        SeafBranch *branch =
            seaf_branch_manager_get_branch (seaf->branch_mgr,
                                            repo->id, "master");
        if (branch != NULL) {
            commit_id = g_strdup (branch->commit_id);
            seaf_branch_unref (branch);
        } else {
            seaf_warning ("[repo-mgr] Failed to get repo %s branch master\n",
                       repo_id);
            g_set_error (error, SEAFILE_DOMAIN, SEAF_ERR_BAD_REPO,
                         "No head and branch master");
#ifdef SEAFILE_SERVER
            seaf_repo_unref (repo);
#endif
            return NULL;
        }
    } else {
        commit_id = g_strdup (repo->head->commit_id);
    }

    /* Init CollectParam */
    memset (&cp, 0, sizeof(cp));
    cp.offset = offset;
    cp.limit = limit;

#ifdef SEAFILE_SERVER
    cp.truncate_time = seaf_repo_manager_get_repo_truncate_time (seaf->repo_mgr,
                                                                 repo_id);
#endif

    ret =
        seaf_commit_manager_traverse_commit_tree (seaf->commit_mgr,
                                                  repo->id, repo->version,
                                                  commit_id, get_commit, &cp, TRUE);
    g_free (commit_id);
#ifdef SEAFILE_SERVER
    seaf_repo_unref (repo);
#endif

    if (!ret) {
        g_set_error (error, SEAFILE_DOMAIN, SEAF_ERR_LIST_COMMITS, "Failed to list commits");
        return NULL;
    }

    commits = g_list_reverse (cp.commits);
    return commits;
}

#ifndef SEAFILE_SERVER
static
int do_unsync_repo(SeafRepo *repo)
{
    if (!seaf->started) {
        seaf_message ("System not started, skip removing repo.\n");
        return -1;
    }

    if (repo->auto_sync && (repo->sync_interval == 0))
        seaf_wt_monitor_unwatch_repo (seaf->wt_monitor, repo->id);

    seaf_sync_manager_cancel_sync_task (seaf->sync_mgr, repo->id);

    SyncInfo *info = seaf_sync_manager_get_sync_info (seaf->sync_mgr, repo->id);

    /* If we are syncing the repo,
     * we just mark the repo as deleted and let sync-mgr actually delete it.
     * Otherwise we are safe to delete the repo.
     */
    char *worktree = g_strdup (repo->worktree);
    if (info != NULL && info->in_sync) {
        seaf_repo_manager_mark_repo_deleted (seaf->repo_mgr, repo);
    } else {
        seaf_repo_manager_del_repo (seaf->repo_mgr, repo);
    }

    g_free (worktree);

    return 0;
}

static void
cancel_clone_tasks_by_account (const char *account_server, const char *account_email)
{
    GList *ptr, *tasks;
    CloneTask *task;

    tasks = seaf_clone_manager_get_tasks (seaf->clone_mgr);
    for (ptr = tasks; ptr != NULL; ptr = ptr->next) {
        task = ptr->data;

        if (g_strcmp0(account_server, task->peer_addr) == 0
            && g_strcmp0(account_email, task->email) == 0) {
            seaf_clone_manager_cancel_task (seaf->clone_mgr, task->repo_id);
        }
    }

    g_list_free (tasks);
}

int
seafile_unsync_repos_by_account (const char *server_addr, const char *email, GError **error)
{
    if (!server_addr || !email) {
        g_set_error (error, SEAFILE_DOMAIN, SEAF_ERR_BAD_ARGS, "Argument should not be null");
        return -1;
    }

    GList *ptr, *repos = seaf_repo_manager_get_repo_list(seaf->repo_mgr, -1, -1);
    if (!repos) {
        return 0;
    }

    for (ptr = repos; ptr; ptr = ptr->next) {
        SeafRepo *repo = (SeafRepo*)ptr->data;
        char *addr = NULL;
        seaf_repo_manager_get_repo_relay_info(seaf->repo_mgr,
                                              repo->id,
                                              &addr, /* addr */
                                              NULL); /* port */

        if (g_strcmp0(addr, server_addr) == 0 && g_strcmp0(repo->email, email) == 0) {
            if (do_unsync_repo(repo) < 0) {
                return -1;
            }
        }

        g_free (addr);
    }

    g_list_free (repos);

    cancel_clone_tasks_by_account (server_addr, email);

    return 0;
}

int
seafile_remove_repo_tokens_by_account (const char *server_addr, const char *email, GError **error)
{
    if (!server_addr || !email) {
        g_set_error (error, SEAFILE_DOMAIN, SEAF_ERR_BAD_ARGS, "Argument should not be null");
        return -1;
    }

    GList *ptr, *repos = seaf_repo_manager_get_repo_list(seaf->repo_mgr, -1, -1);
    if (!repos) {
        return 0;
    }

    for (ptr = repos; ptr; ptr = ptr->next) {
        SeafRepo *repo = (SeafRepo*)ptr->data;
        char *addr = NULL;
        seaf_repo_manager_get_repo_relay_info(seaf->repo_mgr,
                                              repo->id,
                                              &addr, /* addr */
                                              NULL); /* port */

        if (g_strcmp0(addr, server_addr) == 0 && g_strcmp0(repo->email, email) == 0) {
            if (seaf_repo_manager_remove_repo_token(seaf->repo_mgr, repo) < 0) {
                return -1;
            }
        }

        g_free (addr);
    }

    g_list_free (repos);

    cancel_clone_tasks_by_account (server_addr, email);

    return 0;
}

int
seafile_set_repo_token (const char *repo_id,
                        const char *token,
                        GError **error)
{
    int ret;

    if (repo_id == NULL || token == NULL) {
        g_set_error (error, SEAFILE_DOMAIN, SEAF_ERR_BAD_ARGS, "Arguments should not be empty");
        return -1;
    }

    SeafRepo *repo;
    repo = seaf_repo_manager_get_repo (seaf->repo_mgr, repo_id);
    if (!repo) {
        g_set_error (error, SEAFILE_DOMAIN, SEAF_ERR_BAD_REPO, "Can't find Repo %s", repo_id);
        return -1;
    }

    ret = seaf_repo_manager_set_repo_token (seaf->repo_mgr,
                                            repo, token);
    if (ret < 0) {
        g_set_error (error, SEAFILE_DOMAIN, SEAF_ERR_INTERNAL,
                     "Failed to set token for repo %s", repo_id);
        return -1;
    }

    return 0;
}

#endif

int
seafile_destroy_repo (const char *repo_id, GError **error)
{
    if (!repo_id) {
        g_set_error (error, SEAFILE_DOMAIN, SEAF_ERR_BAD_ARGS, "Argument should not be null");
        return -1;
    }
    if (!is_uuid_valid (repo_id)) {
        g_set_error (error, SEAFILE_DOMAIN, SEAF_ERR_BAD_ARGS, "Invalid repo id");
        return -1;
    }

#ifndef SEAFILE_SERVER
    SeafRepo *repo;

    repo = seaf_repo_manager_get_repo (seaf->repo_mgr, repo_id);
    if (!repo) {
        g_set_error (error, SEAFILE_DOMAIN, SEAF_ERR_BAD_ARGS, "No such repository");
        return -1;
    }

    return do_unsync_repo(repo);
#else

    return seaf_repo_manager_del_repo (seaf->repo_mgr, repo_id, error);
#endif
}


GObject *
seafile_generate_magic_and_random_key(int enc_version,
                                      const char* repo_id,
                                      const char *passwd,
                                      GError **error)
{
    if (!repo_id || !passwd) {
        g_set_error (error, SEAFILE_DOMAIN, SEAF_ERR_BAD_ARGS, "Argument should not be null");
        return NULL;
    }

    gchar magic[65] = {0};
    gchar random_key[97] = {0};

    seafile_generate_magic (CURRENT_ENC_VERSION, repo_id, passwd, magic);
    seafile_generate_random_key (passwd, random_key);

    SeafileEncryptionInfo *sinfo;
    sinfo = g_object_new (SEAFILE_TYPE_ENCRYPTION_INFO,
                          "repo_id", repo_id,
                          "passwd", passwd,
                          "enc_version", CURRENT_ENC_VERSION,
                          "magic", magic,
                          "random_key", random_key,
                          NULL);

    return (GObject *)sinfo;

}

#include "diff-simple.h"

inline static const char*
get_diff_status_str(char status)
{
    if (status == DIFF_STATUS_ADDED)
        return "add";
    if (status == DIFF_STATUS_DELETED)
        return "del";
    if (status == DIFF_STATUS_MODIFIED)
        return "mod";
    if (status == DIFF_STATUS_RENAMED)
        return "mov";
    if (status == DIFF_STATUS_DIR_ADDED)
        return "newdir";
    if (status == DIFF_STATUS_DIR_DELETED)
        return "deldir";
    return NULL;
}

GList *
seafile_diff (const char *repo_id, const char *arg1, const char *arg2, int fold_dir_results, GError **error)
{
    SeafRepo *repo;
    char *err_msgs = NULL;
    GList *diff_entries, *p;
    GList *ret = NULL;

    if (!repo_id || !arg1 || !arg2) {
        g_set_error (error, SEAFILE_DOMAIN, SEAF_ERR_BAD_ARGS, "Argument should not be null");
        return NULL;
    }

    if (!is_uuid_valid (repo_id)) {
        g_set_error (error, SEAFILE_DOMAIN, SEAF_ERR_BAD_ARGS, "Invalid repo id");
        return NULL;
    }

    if ((arg1[0] != 0 && !is_object_id_valid (arg1)) || !is_object_id_valid(arg2)) {
        g_set_error (error, SEAFILE_DOMAIN, SEAF_ERR_BAD_ARGS, "Invalid commit id");
        return NULL;
    }

    repo = seaf_repo_manager_get_repo (seaf->repo_mgr, repo_id);
    if (!repo) {
        g_set_error (error, SEAFILE_DOMAIN, SEAF_ERR_BAD_ARGS, "No such repository");
        return NULL;
    }

    diff_entries = seaf_repo_diff (repo, arg1, arg2, fold_dir_results, &err_msgs);
    if (err_msgs) {
        g_set_error (error, SEAFILE_DOMAIN, -1, "%s", err_msgs);
        g_free (err_msgs);
#ifdef SEAFILE_SERVER
        seaf_repo_unref (repo);
#endif
        return NULL;
    }

#ifdef SEAFILE_SERVER
    seaf_repo_unref (repo);
#endif

    for (p = diff_entries; p != NULL; p = p->next) {
        DiffEntry *de = p->data;
        SeafileDiffEntry *entry = g_object_new (
            SEAFILE_TYPE_DIFF_ENTRY,
            "status", get_diff_status_str(de->status),
            "name", de->name,
            "new_name", de->new_name,
            NULL);
        ret = g_list_prepend (ret, entry);
    }

    for (p = diff_entries; p != NULL; p = p->next) {
        DiffEntry *de = p->data;
        diff_entry_free (de);
    }
    g_list_free (diff_entries);

    return g_list_reverse (ret);
}

/*
 * RPC functions only available for server.
 */

#ifdef SEAFILE_SERVER

GList *
seafile_list_dir_by_path(const char *repo_id,
                         const char *commit_id,
                         const char *path, GError **error)
{
    SeafRepo *repo = NULL;
    SeafCommit *commit = NULL;
    SeafDir *dir;
    SeafDirent *dent;
    SeafileDirent *d;

    GList *ptr;
    GList *res = NULL;

    if (!repo_id || !commit_id || !path) {
        g_set_error (error, SEAFILE_DOMAIN, SEAF_ERR_BAD_ARGS,
                     "Args can't be NULL");
        return NULL;
    }

    if (!is_uuid_valid (repo_id)) {
        g_set_error (error, SEAFILE_DOMAIN, SEAF_ERR_BAD_ARGS,
                     "Invalid repo id");
        return NULL;
    }

    if (!is_object_id_valid (commit_id)) {
        g_set_error (error, SEAFILE_DOMAIN, SEAF_ERR_BAD_ARGS,
                     "Invalid commit id");
        return NULL;
    }

    repo = seaf_repo_manager_get_repo (seaf->repo_mgr, repo_id);
    if (!repo) {
        g_set_error (error, SEAFILE_DOMAIN, SEAF_ERR_BAD_ARGS, "Bad repo id");
        return NULL;
    }

    commit = seaf_commit_manager_get_commit (seaf->commit_mgr,
                                             repo_id, repo->version,
                                             commit_id);

    if (!commit) {
        g_set_error (error, SEAFILE_DOMAIN, SEAF_ERR_BAD_COMMIT, "No such commit");
        goto out;
    }

    char *rpath = format_dir_path (path);
    dir = seaf_fs_manager_get_seafdir_by_path (seaf->fs_mgr,
                                               repo->store_id,
                                               repo->version,
                                               commit->root_id,
                                               rpath, error);
    g_free (rpath);

    if (!dir) {
        seaf_warning ("Can't find seaf dir for %s in repo %s\n", path, repo->store_id);
        goto out;
    }

    for (ptr = dir->entries; ptr != NULL; ptr = ptr->next) {
        dent = ptr->data;

        if (!is_object_id_valid (dent->id))
            continue;

        d = g_object_new (SEAFILE_TYPE_DIRENT,
                          "obj_id", dent->id,
                          "obj_name", dent->name,
                          "mode", dent->mode,
                          "version", dent->version,
                          "mtime", dent->mtime,
                          "size", dent->size,
                          NULL);
        res = g_list_prepend (res, d);
    }

    seaf_dir_free (dir);
    res = g_list_reverse (res);

out:
    seaf_repo_unref (repo);
    seaf_commit_unref (commit);
    return res;
}

static void
filter_error (GError **error)
{
    if (*error && g_error_matches(*error,
                                  SEAFILE_DOMAIN,
                                  SEAF_ERR_PATH_NO_EXIST)) {
        g_clear_error (error);
    }
}

char *
seafile_get_dir_id_by_commit_and_path(const char *repo_id,
                                      const char *commit_id,
                                      const char *path,
                                      GError **error)
{
    SeafRepo *repo = NULL;
    char *res = NULL;
    SeafCommit *commit = NULL;
    SeafDir *dir;

    if (!repo_id || !commit_id || !path) {
        g_set_error (error, SEAFILE_DOMAIN, SEAF_ERR_BAD_ARGS,
                     "Args can't be NULL");
        return NULL;
    }

    if (!is_uuid_valid (repo_id)) {
        g_set_error (error, SEAFILE_DOMAIN, SEAF_ERR_BAD_ARGS,
                     "Invalid repo id");
        return NULL;
    }

    if (!is_object_id_valid (commit_id)) {
        g_set_error (error, SEAFILE_DOMAIN, SEAF_ERR_BAD_ARGS,
                     "Invalid commit id");
        return NULL;
    }

    repo = seaf_repo_manager_get_repo (seaf->repo_mgr, repo_id);
    if (!repo) {
        g_set_error (error, SEAFILE_DOMAIN, SEAF_ERR_BAD_ARGS, "Bad repo id");
        return NULL;
    }

    commit = seaf_commit_manager_get_commit (seaf->commit_mgr,
                                             repo_id, repo->version,
                                             commit_id);

    if (!commit) {
        g_set_error (error, SEAFILE_DOMAIN, SEAF_ERR_BAD_COMMIT, "No such commit");
        goto out;
    }

    char *rpath = format_dir_path (path);

    dir = seaf_fs_manager_get_seafdir_by_path (seaf->fs_mgr,
                                               repo->store_id,
                                               repo->version,
                                               commit->root_id,
                                               rpath, error);
    g_free (rpath);

    if (!dir) {
        seaf_warning ("Can't find seaf dir for %s in repo %s\n", path, repo->store_id);
        filter_error (error);
        goto out;
    }

    res = g_strdup (dir->dir_id);
    seaf_dir_free (dir);

 out:
    seaf_repo_unref (repo);
    seaf_commit_unref (commit);
    return res;
}

int
seafile_edit_repo (const char *repo_id,
                   const char *name,
                   const char *description,
                   const char *user,
                   GError **error)
{
    return seaf_repo_manager_edit_repo (repo_id, name, description, user, error);
}

int
seafile_change_repo_passwd (const char *repo_id,
                            const char *old_passwd,
                            const char *new_passwd,
                            const char *user,
                            GError **error)
{
    SeafRepo *repo = NULL;
    SeafCommit *commit = NULL, *parent = NULL;
    int ret = 0;

    if (!user) {
        g_set_error (error, SEAFILE_DOMAIN, SEAF_ERR_BAD_ARGS,
                     "No user given");
        return -1;
    }

    if (!old_passwd || old_passwd[0] == 0 || !new_passwd || new_passwd[0] == 0) {
        g_set_error (error, SEAFILE_DOMAIN, SEAF_ERR_BAD_ARGS,
                     "Empty passwd");
        return -1;
    }

    if (!is_uuid_valid (repo_id)) {
        g_set_error (error, SEAFILE_DOMAIN, SEAF_ERR_BAD_ARGS, "Invalid repo id");
        return -1;
    }

retry:
    repo = seaf_repo_manager_get_repo (seaf->repo_mgr, repo_id);
    if (!repo) {
        g_set_error (error, SEAFILE_DOMAIN, SEAF_ERR_BAD_ARGS, "No such library");
        return -1;
    }

    if (!repo->encrypted) {
        g_set_error (error, SEAFILE_DOMAIN, SEAF_ERR_BAD_ARGS, "Repo not encrypted");
        return -1;
    }

    if (repo->enc_version < 2) {
        g_set_error (error, SEAFILE_DOMAIN, SEAF_ERR_BAD_ARGS,
                     "Unsupported enc version");
        return -1;
    }

    if (seafile_verify_repo_passwd (repo_id, old_passwd, repo->magic, 2) < 0) {
        g_set_error (error, SEAFILE_DOMAIN, SEAF_ERR_BAD_ARGS, "Incorrect password");
        return -1;
    }

    parent = seaf_commit_manager_get_commit (seaf->commit_mgr,
                                             repo->id, repo->version,
                                             repo->head->commit_id);
    if (!parent) {
        seaf_warning ("Failed to get commit %s:%s.\n",
                      repo->id, repo->head->commit_id);
        ret = -1;
        goto out;
    }

    char new_magic[65], new_random_key[97];

    seafile_generate_magic (2, repo_id, new_passwd, new_magic);
    if (seafile_update_random_key (old_passwd, repo->random_key,
                                   new_passwd, new_random_key) < 0) {
        ret = -1;
        goto out;
    }

    memcpy (repo->magic, new_magic, 64);
    memcpy (repo->random_key, new_random_key, 96);

    commit = seaf_commit_new (NULL,
                              repo->id,
                              parent->root_id,
                              user,
                              EMPTY_SHA1,
                              "Changed library password",
                              0);
    commit->parent_id = g_strdup(parent->commit_id);
    seaf_repo_to_commit (repo, commit);

    if (seaf_commit_manager_add_commit (seaf->commit_mgr, commit) < 0) {
        ret = -1;
        goto out;
    }

    seaf_branch_set_commit (repo->head, commit->commit_id);
    if (seaf_branch_manager_test_and_update_branch (seaf->branch_mgr,
                                                    repo->head,
                                                    parent->commit_id) < 0) {
        seaf_repo_unref (repo);
        seaf_commit_unref (commit);
        seaf_commit_unref (parent);
        repo = NULL;
        commit = NULL;
        parent = NULL;
        goto retry;
    }

    if (seaf_passwd_manager_is_passwd_set (seaf->passwd_mgr, repo_id, user))
        seaf_passwd_manager_set_passwd (seaf->passwd_mgr, repo_id,
                                        user, new_passwd, error);

out:
    seaf_commit_unref (commit);
    seaf_commit_unref (parent);
    seaf_repo_unref (repo);

    return ret;
}

int
seafile_is_repo_owner (const char *email,
                       const char *repo_id,
                       GError **error)
{
    if (!is_uuid_valid (repo_id)) {
        g_set_error (error, SEAFILE_DOMAIN, SEAF_ERR_BAD_ARGS, "Invalid repo id");
        return 0;
    }

    char *owner = seaf_repo_manager_get_repo_owner (seaf->repo_mgr, repo_id);
    if (!owner) {
        /* seaf_warning ("Failed to get owner info for repo %s.\n", repo_id); */
        return 0;
    }

    if (strcmp(owner, email) != 0) {
        g_free (owner);
        return 0;
    }

    g_free (owner);
    return 1;
}

int
seafile_set_repo_owner(const char *repo_id, const char *email,
                       GError **error)
{
    if (!repo_id || !email) {
        g_set_error (error, SEAFILE_DOMAIN, SEAF_ERR_BAD_ARGS, "Argument should not be null");
        return -1;
    }
    if (!is_uuid_valid (repo_id)) {
        g_set_error (error, SEAFILE_DOMAIN, SEAF_ERR_BAD_ARGS, "Invalid repo id");
        return -1;
    }

    return seaf_repo_manager_set_repo_owner(seaf->repo_mgr, repo_id, email);
}

char *
seafile_get_repo_owner (const char *repo_id, GError **error)
{
    if (!repo_id) {
        g_set_error (error, SEAFILE_DOMAIN, SEAF_ERR_BAD_ARGS, "Argument should not be null");
        return NULL;
    }
    if (!is_uuid_valid (repo_id)) {
        g_set_error (error, SEAFILE_DOMAIN, SEAF_ERR_BAD_ARGS, "Invalid repo id");
        return NULL;
    }

    char *owner = seaf_repo_manager_get_repo_owner (seaf->repo_mgr, repo_id);
    /* if (!owner){ */
    /*     seaf_warning ("Failed to get repo owner for repo %s.\n", repo_id); */
    /* } */

    return owner;
}

GList *
seafile_get_orphan_repo_list(GError **error)
{
    GList *ret = NULL;
    GList *repos, *ptr;

    repos = seaf_repo_manager_get_orphan_repo_list(seaf->repo_mgr);
    ret = convert_repo_list (repos);

    for (ptr = repos; ptr; ptr = ptr->next) {
        seaf_repo_unref ((SeafRepo *)ptr->data);
    }
    g_list_free (repos);

    return ret;
}

GList *
seafile_list_owned_repos (const char *email, int ret_corrupted,
                          int start, int limit, GError **error)
{
    GList *ret = NULL;
    GList *repos, *ptr;

    repos = seaf_repo_manager_get_repos_by_owner (seaf->repo_mgr, email, ret_corrupted,
                                                  start, limit);
    ret = convert_repo_list (repos);

    /* for (ptr = ret; ptr; ptr = ptr->next) { */
    /*     g_object_get (ptr->data, "repo_id", &repo_id, NULL); */
    /*     is_shared = seaf_share_manager_is_repo_shared (seaf->share_mgr, repo_id); */
    /*     if (is_shared < 0) { */
    /*         g_free (repo_id); */
    /*         break; */
    /*     } else { */
    /*         g_object_set (ptr->data, "is_shared", is_shared, NULL); */
    /*         g_free (repo_id); */
    /*     } */
    /* } */

    /* while (ptr) { */
    /*     g_object_set (ptr->data, "is_shared", FALSE, NULL); */
    /*     ptr = ptr->prev; */
    /* } */

    for(ptr = repos; ptr; ptr = ptr->next) {
        seaf_repo_unref ((SeafRepo *)ptr->data);
    }
    g_list_free (repos);

    return ret;
}

int
seafile_add_chunk_server (const char *server, GError **error)
{
    SeafCSManager *cs_mgr = seaf->cs_mgr;
    CcnetPeer *peer;

    peer = ccnet_get_peer_by_idname (seaf->ccnetrpc_client, server);
    if (!peer) {
        g_set_error (error, SEAFILE_DOMAIN, SEAF_ERR_BAD_ARGS, "Invalid peer id or name %s", server);
        return -1;
    }

    if (seaf_cs_manager_add_chunk_server (cs_mgr, peer->id) < 0) {
        g_object_unref (peer);
        g_set_error (error, SEAFILE_DOMAIN, SEAF_ERR_INTERNAL, "Failed to add chunk server %s", server);
        return -1;
    }

    g_object_unref (peer);
    return 0;
}

int
seafile_del_chunk_server (const char *server, GError **error)
{
    SeafCSManager *cs_mgr = seaf->cs_mgr;
    CcnetPeer *peer;

    peer = ccnet_get_peer_by_idname (seaf->ccnetrpc_client, server);
    if (!peer) {
        g_set_error (error, SEAFILE_DOMAIN, SEAF_ERR_BAD_ARGS, "Invalid peer id or name %s", server);
        return -1;
    }

    if (seaf_cs_manager_del_chunk_server (cs_mgr, peer->id) < 0) {
        g_object_unref (peer);
        g_set_error (error, SEAFILE_DOMAIN, SEAF_ERR_INTERNAL, "Failed to delete chunk server %s", server);
        return -1;
    }

    g_object_unref (peer);
    return 0;
}

char *
seafile_list_chunk_servers (GError **error)
{
    SeafCSManager *cs_mgr = seaf->cs_mgr;
    GList *servers, *ptr;
    char *cs_id;
    CcnetPeer *peer;
    GString *buf = g_string_new ("");

    servers = seaf_cs_manager_get_chunk_servers (cs_mgr);
    ptr = servers;
    while (ptr) {
        cs_id = ptr->data;
        peer = ccnet_get_peer (seaf->ccnetrpc_client, cs_id);
        if (!peer) {
            g_set_error (error, SEAFILE_DOMAIN, SEAF_ERR_INTERNAL, "Internal error");
            g_string_free (buf, TRUE);
            return NULL;
        }
        g_object_unref (peer);

        g_string_append_printf (buf, "%s\n", cs_id);
        ptr = ptr->next;
    }
    g_list_free (servers);

    return (g_string_free (buf, FALSE));
}

gint64
seafile_get_user_quota_usage (const char *email, GError **error)
{
    gint64 ret;

    if (!email) {
        g_set_error (error, SEAFILE_DOMAIN, SEAF_ERR_BAD_ARGS, "Bad user id");
        return -1;
    }

    ret = seaf_quota_manager_get_user_usage (seaf->quota_mgr, email);
    if (ret < 0) {
        g_set_error (error, SEAFILE_DOMAIN, SEAF_ERR_GENERAL, "Internal server error");
        return -1;
    }

    return ret;
}

gint64
seafile_get_user_share_usage (const char *email, GError **error)
{
    gint64 ret;

    if (!email) {
        g_set_error (error, SEAFILE_DOMAIN, SEAF_ERR_BAD_ARGS, "Bad user id");
        return -1;
    }

    ret = seaf_quota_manager_get_user_share_usage (seaf->quota_mgr, email);
    if (ret < 0) {
        g_set_error (error, SEAFILE_DOMAIN, SEAF_ERR_GENERAL, "Internal server error");
        return -1;
    }

    return ret;
}

gint64
seafile_server_repo_size(const char *repo_id, GError **error)
{
    gint64 ret;

    if (!repo_id || strlen(repo_id) != 36) {
        g_set_error (error, SEAFILE_DOMAIN, SEAF_ERR_BAD_ARGS, "Bad repo id");
        return -1;
    }

    if (!is_uuid_valid (repo_id)) {
        g_set_error (error, SEAFILE_DOMAIN, SEAF_ERR_BAD_ARGS, "Invalid repo id");
        return -1;
    }

    ret = seaf_repo_manager_get_repo_size (seaf->repo_mgr, repo_id);
    if (ret < 0) {
        g_set_error (error, SEAFILE_DOMAIN, SEAF_ERR_GENERAL, "Internal server error");
        return -1;
    }

    return ret;
}

int
seafile_set_repo_history_limit (const char *repo_id,
                                int days,
                                GError **error)
{
    if (!repo_id || !is_uuid_valid (repo_id)) {
        g_set_error (error, SEAFILE_DOMAIN, SEAF_ERR_BAD_ARGS, "Invalid repo id");
        return -1;
    }

    if (!is_uuid_valid (repo_id)) {
        g_set_error (error, SEAFILE_DOMAIN, SEAF_ERR_BAD_ARGS, "Invalid repo id");
        return -1;
    }

    if (seaf_repo_manager_set_repo_history_limit (seaf->repo_mgr,
                                                  repo_id,
                                                  days) < 0) {
        g_set_error (error, SEAFILE_DOMAIN, SEAF_ERR_INTERNAL, "DB Error");
        return -1;
    }

    return 0;
}

int
seafile_get_repo_history_limit (const char *repo_id,
                                GError **error)
{
    if (!repo_id || !is_uuid_valid (repo_id)) {
        g_set_error (error, SEAFILE_DOMAIN, SEAF_ERR_BAD_ARGS, "Invalid repo id");
        return -1;
    }

    if (!is_uuid_valid (repo_id)) {
        g_set_error (error, SEAFILE_DOMAIN, SEAF_ERR_BAD_ARGS, "Invalid repo id");
        return -1;
    }

    return  seaf_repo_manager_get_repo_history_limit (seaf->repo_mgr, repo_id);
}

int
seafile_repo_set_access_property (const char *repo_id, const char *ap, GError **error)
{
    int ret;

    if (!repo_id) {
        g_set_error (error, SEAFILE_DOMAIN, SEAF_ERR_BAD_ARGS, "Argument should not be null");
        return -1;
    }

    if (strlen(repo_id) != 36) {
        g_set_error (error, SEAFILE_DOMAIN, SEAF_ERR_BAD_ARGS, "Wrong repo id");
        return -1;
    }

    if (g_strcmp0(ap, "public") != 0 && g_strcmp0(ap, "own") != 0 && g_strcmp0(ap, "private") != 0) {
        g_set_error (error, SEAFILE_DOMAIN, SEAF_ERR_BAD_ARGS, "Wrong access property");
        return -1;
    }

    ret = seaf_repo_manager_set_access_property (seaf->repo_mgr, repo_id, ap);
    if (ret < 0) {
        g_set_error (error, SEAFILE_DOMAIN, SEAF_ERR_GENERAL, "Internal server error");
        return -1;
    }

    return ret;
}

char *
seafile_repo_query_access_property (const char *repo_id, GError **error)
{
    char *ret;

    if (!repo_id) {
        g_set_error (error, SEAFILE_DOMAIN, SEAF_ERR_BAD_ARGS, "Argument should not be null");
        return NULL;
    }

    if (strlen(repo_id) != 36) {
        g_set_error (error, SEAFILE_DOMAIN, SEAF_ERR_BAD_ARGS, "Wrong repo id");
        return NULL;
    }

    ret = seaf_repo_manager_query_access_property (seaf->repo_mgr, repo_id);

    return ret;
}

char *
seafile_web_get_access_token (const char *repo_id,
                              const char *obj_id,
                              const char *op,
                              const char *username,
                              int use_onetime,
                              GError **error)
{
    char *token;

    if (!repo_id || !obj_id || !op || !username) {
        g_set_error (error, SEAFILE_DOMAIN, SEAF_ERR_BAD_ARGS, "Missing args");
        return NULL;
    }

    token = seaf_web_at_manager_get_access_token (seaf->web_at_mgr,
                                                  repo_id, obj_id, op,
                                                  username, use_onetime, error);
    return token;
}

GObject *
seafile_web_query_access_token (const char *token, GError **error)
{
    SeafileWebAccess *webaccess = NULL;

    if (!token) {
        g_set_error (error, SEAFILE_DOMAIN, SEAF_ERR_BAD_ARGS,
                     "Token should not be null");
        return NULL;
    }

    webaccess = seaf_web_at_manager_query_access_token (seaf->web_at_mgr,
                                                        token);
    if (webaccess)
        return (GObject *)webaccess;

    return NULL;
}

char *
seafile_query_zip_progress (const char *token, GError **error)
{
    return zip_download_mgr_query_zip_progress (seaf->zip_download_mgr,
                                                token, error);
}

int
seafile_cancel_zip_task (const char *token, GError **error)
{
    return zip_download_mgr_cancel_zip_task (seaf->zip_download_mgr,
                                             token);
}

int
seafile_add_share (const char *repo_id, const char *from_email,
                   const char *to_email, const char *permission, GError **error)
{
    int ret;

    if (!repo_id || !from_email || !to_email || !permission) {
        g_set_error (error, SEAFILE_DOMAIN, SEAF_ERR_BAD_ARGS, "Missing args");
        return -1;
    }

    if (!is_uuid_valid (repo_id)) {
        g_set_error (error, SEAFILE_DOMAIN, SEAF_ERR_BAD_ARGS,
                     "Invalid repo_id parameter");
        return -1;
    }

    if (g_strcmp0 (from_email, to_email) == 0) {
        g_set_error (error, SEAFILE_DOMAIN, SEAF_ERR_BAD_ARGS,
                     "Can not share repo to myself");
        return -1;
    }

    if (!is_permission_valid (permission)) {
        g_set_error (error, SEAFILE_DOMAIN, SEAF_ERR_BAD_ARGS,
                     "Invalid permission parameter");
        return -1;
    }

    ret = seaf_share_manager_add_share (seaf->share_mgr, repo_id, from_email,
                                        to_email, permission);

    return ret;
}

GList *
seafile_list_share_repos (const char *email, const char *type,
                          int start, int limit, GError **error)
{
    if (g_strcmp0 (type, "from_email") != 0 &&
        g_strcmp0 (type, "to_email") != 0 ) {
        g_set_error (error, SEAFILE_DOMAIN, SEAF_ERR_BAD_ARGS,
                     "Wrong type argument");
        return NULL;
    }

    return seaf_share_manager_list_share_repos (seaf->share_mgr,
                                                email, type,
                                                start, limit);
}

GList *
seafile_list_repo_shared_to (const char *from_user, const char *repo_id,
                             GError **error)
{

    if (!from_user || !repo_id) {
        g_set_error (error, SEAFILE_DOMAIN, SEAF_ERR_BAD_ARGS, "Missing args");
        return NULL;
    }

    if (!is_uuid_valid (repo_id)) {
        g_set_error (error, SEAFILE_DOMAIN, SEAF_ERR_BAD_ARGS, "Invalid repo id");
        return NULL;
    }

    return seaf_share_manager_list_repo_shared_to (seaf->share_mgr,
                                                   from_user, repo_id,
                                                   error);
}

char *
seafile_share_subdir_to_user (const char *repo_id,
                              const char *path,
                              const char *owner,
                              const char *share_user,
                              const char *permission,
                              const char *passwd,
                              GError **error)
{
    if (is_empty_string (repo_id) || !is_uuid_valid (repo_id)) {
        g_set_error (error, SEAFILE_DOMAIN, SEAF_ERR_BAD_ARGS,
                     "Invalid repo_id parameter");
        return NULL;
    }

    if (is_empty_string (path) || strcmp (path, "/") == 0) {
        g_set_error (error, SEAFILE_DOMAIN, SEAF_ERR_BAD_ARGS,
                     "Invalid path parameter");
        return NULL;
    }

    if (is_empty_string (owner)) {
        g_set_error (error, SEAFILE_DOMAIN, SEAF_ERR_BAD_ARGS,
                     "Invalid owner parameter");
        return NULL;
    }

    if (is_empty_string (share_user)) {
        g_set_error (error, SEAFILE_DOMAIN, SEAF_ERR_BAD_ARGS,
                     "Invalid share_user parameter");
        return NULL;
    }

    if (strcmp (owner, share_user) == 0) {
        g_set_error (error, SEAFILE_DOMAIN, SEAF_ERR_BAD_ARGS,
                     "Can't share subdir to myself");
        return NULL;
    }

    if (!is_permission_valid (permission)) {
        g_set_error (error, SEAFILE_DOMAIN, SEAF_ERR_BAD_ARGS,
                     "Invalid permission parameter");
        return NULL;
    }

    char *real_path;
    char *vrepo_name;
    char *vrepo_id;
    char *ret = NULL;

    real_path = format_dir_path (path);
    // Use subdir name as virtual repo name and description
    vrepo_name = g_path_get_basename (real_path);
    vrepo_id = seaf_repo_manager_create_virtual_repo (seaf->repo_mgr,
                                                      repo_id, real_path,
                                                      vrepo_name, vrepo_name,
                                                      owner, passwd, error);
    if (!vrepo_id)
        goto out;

    int result = seaf_share_manager_add_share (seaf->share_mgr, vrepo_id, owner,
                                        share_user, permission);
    if (result < 0) {
        g_set_error (error, SEAFILE_DOMAIN, SEAF_ERR_GENERAL,
                     "Failed to share subdir to user");
        g_free (vrepo_id);
    }
    else 
        ret = vrepo_id;

out:
    g_free (vrepo_name);
    g_free (real_path);
    return ret;
}

int
seafile_unshare_subdir_for_user (const char *repo_id,
                                 const char *path,
                                 const char *owner,
                                 const char *share_user,
                                 GError **error)
{
    if (is_empty_string (repo_id) || !is_uuid_valid (repo_id)) {
        g_set_error (error, SEAFILE_DOMAIN, SEAF_ERR_BAD_ARGS,
                     "Invalid repo_id parameter");
        return -1;
    }

    if (is_empty_string (path) || strcmp (path, "/") == 0) {
        g_set_error (error, SEAFILE_DOMAIN, SEAF_ERR_BAD_ARGS,
                     "Invalid path parameter");
        return -1;
    }

    if (is_empty_string (owner)) {
        g_set_error (error, SEAFILE_DOMAIN, SEAF_ERR_BAD_ARGS,
                     "Invalid owner parameter");
        return -1;
    }

    if (is_empty_string (share_user) ||
        strcmp (owner, share_user) == 0) {
        g_set_error (error, SEAFILE_DOMAIN, SEAF_ERR_BAD_ARGS,
                     "Invalid share_user parameter");
        return -1;
    }

    char *real_path;
    int ret = 0;

    real_path = format_dir_path (path);

    ret = seaf_share_manager_unshare_subdir (seaf->share_mgr,
                                             repo_id, real_path, owner, share_user);
    if (ret < 0) {
        g_set_error (error, SEAFILE_DOMAIN, SEAF_ERR_GENERAL,
                     "Failed to unshare subdir for user");
    }

    g_free (real_path);
    return ret;
}

int
seafile_update_share_subdir_perm_for_user (const char *repo_id,
                                           const char *path,
                                           const char *owner,
                                           const char *share_user,
                                           const char *permission,
                                           GError **error)
{
    if (is_empty_string (repo_id) || !is_uuid_valid (repo_id)) {
        g_set_error (error, SEAFILE_DOMAIN, SEAF_ERR_BAD_ARGS,
                     "Invalid repo_id parameter");
        return -1;
    }

    if (is_empty_string (path) || strcmp (path, "/") == 0) {
        g_set_error (error, SEAFILE_DOMAIN, SEAF_ERR_BAD_ARGS,
                     "Invalid path parameter");
        return -1;
    }

    if (is_empty_string (owner)) {
        g_set_error (error, SEAFILE_DOMAIN, SEAF_ERR_BAD_ARGS,
                     "Invalid owner parameter");
        return -1;
    }

    if (is_empty_string (share_user) ||
        strcmp (owner, share_user) == 0) {
        g_set_error (error, SEAFILE_DOMAIN, SEAF_ERR_BAD_ARGS,
                     "Invalid share_user parameter");
        return -1;
    }

    if (!is_permission_valid (permission)) {
        g_set_error (error, SEAFILE_DOMAIN, SEAF_ERR_BAD_ARGS,
                     "Invalid permission parameter");
        return -1;
    }

    char *real_path;
    int ret = 0;

    real_path = format_dir_path (path);

    ret = seaf_share_manager_set_subdir_perm_by_path (seaf->share_mgr,
                                                      repo_id, owner, share_user,
                                                      permission, real_path);

    if (ret < 0) {
        g_set_error (error, SEAFILE_DOMAIN, SEAF_ERR_GENERAL,
                     "Failed to update share subdir permission for user");
    }

    g_free (real_path);
    return ret;
}

GList *
seafile_list_repo_shared_group (const char *from_user, const char *repo_id,
                                GError **error)
{

    if (!from_user || !repo_id) {
        g_set_error (error, SEAFILE_DOMAIN, SEAF_ERR_BAD_ARGS, "Missing args");
        return NULL;
    }

    if (!is_uuid_valid (repo_id)) {
        g_set_error (error, SEAFILE_DOMAIN, SEAF_ERR_BAD_ARGS, "Invalid repo id");
        return NULL;
    }

    return seaf_share_manager_list_repo_shared_group (seaf->share_mgr,
                                                      from_user, repo_id,
                                                      error);
}

int
seafile_remove_share (const char *repo_id, const char *from_email,
                      const char *to_email, GError **error)
{
    int ret;

    if (!repo_id || !from_email ||!to_email) {
        g_set_error (error, SEAFILE_DOMAIN, SEAF_ERR_BAD_ARGS, "Missing args");
        return -1;
    }

    ret = seaf_share_manager_remove_share (seaf->share_mgr, repo_id, from_email,
                                           to_email);

    return ret;
}

/* Group repo RPC. */

int
seafile_group_share_repo (const char *repo_id, int group_id,
                          const char *user_name, const char *permission,
                          GError **error)
{
    SeafRepoManager *mgr = seaf->repo_mgr;
    int ret;

    if (group_id <= 0 || !user_name || !repo_id || !permission) {
        g_set_error (error, SEAFILE_DOMAIN, SEAF_ERR_BAD_ARGS,
                     "Bad input argument");
        return -1;
    }

    if (!is_uuid_valid (repo_id)) {
        g_set_error (error, SEAFILE_DOMAIN, SEAF_ERR_BAD_ARGS, "Invalid repo id");
        return -1;
    }

    if (!is_permission_valid (permission)) {
        g_set_error (error, SEAFILE_DOMAIN, SEAF_ERR_BAD_ARGS,
                     "Invalid permission parameter");
        return -1;
    }

    ret = seaf_repo_manager_add_group_repo (mgr, repo_id, group_id, user_name,
                                            permission, error);

    return ret;
}

int
seafile_group_unshare_repo (const char *repo_id, int group_id,
                            const char *user_name, GError **error)
{
    SeafRepoManager *mgr = seaf->repo_mgr;
    int ret;

    if (!user_name || !repo_id) {
        g_set_error (error, SEAFILE_DOMAIN, SEAF_ERR_BAD_ARGS,
                     "User name and repo id can not be NULL");
        return -1;
    }

    if (!is_uuid_valid (repo_id)) {
        g_set_error (error, SEAFILE_DOMAIN, SEAF_ERR_BAD_ARGS, "Invalid repo id");
        return -1;
    }

    ret = seaf_repo_manager_del_group_repo (mgr, repo_id, group_id, error);

    return ret;

}

char *
seafile_share_subdir_to_group (const char *repo_id,
                               const char *path,
                               const char *owner,
                               int share_group,
                               const char *permission,
                               const char *passwd,
                               GError **error)
{
    if (is_empty_string (repo_id) || !is_uuid_valid (repo_id)) {
        g_set_error (error, SEAFILE_DOMAIN, SEAF_ERR_BAD_ARGS,
                     "Invalid repo_id parameter");
        return NULL;
    }

    if (is_empty_string (path) || strcmp (path, "/") == 0) {
        g_set_error (error, SEAFILE_DOMAIN, SEAF_ERR_BAD_ARGS,
                     "Invalid path parameter");
        return NULL;
    }

    if (is_empty_string (owner)) {
        g_set_error (error, SEAFILE_DOMAIN, SEAF_ERR_BAD_ARGS,
                     "Invalid owner parameter");
        return NULL;
    }

    if (share_group < 0) {
        g_set_error (error, SEAFILE_DOMAIN, SEAF_ERR_BAD_ARGS,
                     "Invalid share_group parameter");
        return NULL;
    }

    if (!is_permission_valid (permission)) {
        g_set_error (error, SEAFILE_DOMAIN, SEAF_ERR_BAD_ARGS,
                     "Invalid permission parameter");
        return NULL;
    }

    char *real_path;
    char *vrepo_name;
    char *vrepo_id;
    char* ret = NULL;

    real_path = format_dir_path (path);
    // Use subdir name as virtual repo name and description
    vrepo_name = g_path_get_basename (real_path);
    vrepo_id = seaf_repo_manager_create_virtual_repo (seaf->repo_mgr,
                                                      repo_id, real_path,
                                                      vrepo_name, vrepo_name,
                                                      owner, passwd, error);
    if (!vrepo_id)
        goto out;

    int result = seaf_repo_manager_add_group_repo (seaf->repo_mgr, vrepo_id, share_group,
                                            owner, permission, error);
    if (result < 0) {
        g_set_error (error, SEAFILE_DOMAIN, SEAF_ERR_GENERAL,
                     "Failed to share subdir to group");
        g_free (vrepo_id);
    }
    else
        ret = vrepo_id;

out:
    g_free (vrepo_name);
    g_free (real_path);
    return ret;
}

int
seafile_unshare_subdir_for_group (const char *repo_id,
                                  const char *path,
                                  const char *owner,
                                  int share_group,
                                  GError **error)
{
    if (is_empty_string (repo_id) || !is_uuid_valid (repo_id)) {
        g_set_error (error, SEAFILE_DOMAIN, SEAF_ERR_BAD_ARGS,
                     "Invalid repo_id parameter");
        return -1;
    }

    if (is_empty_string (path) || strcmp (path, "/") == 0) {
        g_set_error (error, SEAFILE_DOMAIN, SEAF_ERR_BAD_ARGS,
                     "Invalid path parameter");
        return -1;
    }

    if (is_empty_string (owner)) {
        g_set_error (error, SEAFILE_DOMAIN, SEAF_ERR_BAD_ARGS,
                     "Invalid owner parameter");
        return -1;
    }

    if (share_group < 0) {
        g_set_error (error, SEAFILE_DOMAIN, SEAF_ERR_BAD_ARGS,
                     "Invalid share_group parameter");
        return -1;
    }

    char *real_path;
    int ret = 0;

    real_path = format_dir_path (path);

    ret = seaf_share_manager_unshare_group_subdir (seaf->share_mgr, repo_id,
                                                   real_path, owner, share_group);
    if (ret < 0) {
        g_set_error (error, SEAFILE_DOMAIN, SEAF_ERR_GENERAL,
                     "Failed to unshare subdir for group");
    }

    g_free (real_path);
    return ret;
}

int
seafile_update_share_subdir_perm_for_group (const char *repo_id,
                                            const char *path,
                                            const char *owner,
                                            int share_group,
                                            const char *permission,
                                            GError **error)
{
    if (is_empty_string (repo_id) || !is_uuid_valid (repo_id)) {
        g_set_error (error, SEAFILE_DOMAIN, SEAF_ERR_BAD_ARGS,
                     "Invalid repo_id parameter");
        return -1;
    }

    if (is_empty_string (path) || strcmp (path, "/") == 0) {
        g_set_error (error, SEAFILE_DOMAIN, SEAF_ERR_BAD_ARGS,
                     "Invalid path parameter");
        return -1;
    }

    if (is_empty_string (owner)) {
        g_set_error (error, SEAFILE_DOMAIN, SEAF_ERR_BAD_ARGS,
                     "Invalid owner parameter");
        return -1;
    }

    if (share_group < 0) {
        g_set_error (error, SEAFILE_DOMAIN, SEAF_ERR_BAD_ARGS,
                     "Invalid share_group parameter");
        return -1;
    }

    if (!is_permission_valid (permission)) {
        g_set_error (error, SEAFILE_DOMAIN, SEAF_ERR_BAD_ARGS,
                     "Invalid permission parameter");
        return -1;
    }

    char *real_path;
    int ret = 0;

    real_path = format_dir_path (path);
    ret = seaf_repo_manager_set_subdir_group_perm_by_path (seaf->repo_mgr,
                                                           repo_id, owner, share_group,
                                                           permission, real_path);
    if (ret < 0) {
        g_set_error (error, SEAFILE_DOMAIN, SEAF_ERR_GENERAL,
                     "Failed to update share subdir permission for group");
    }

    g_free (real_path);
    return ret;
}

char *
seafile_get_shared_groups_by_repo(const char *repo_id, GError **error)
{
    SeafRepoManager *mgr = seaf->repo_mgr;
    GList *group_ids = NULL, *ptr;
    GString *result;

    if (!repo_id) {
        g_set_error (error, SEAFILE_DOMAIN, SEAF_ERR_BAD_ARGS,
                     "Bad arguments");
        return NULL;
    }

    if (!is_uuid_valid (repo_id)) {
        g_set_error (error, SEAFILE_DOMAIN, SEAF_ERR_BAD_ARGS, "Invalid repo id");
        return NULL;
    }

    group_ids = seaf_repo_manager_get_groups_by_repo (mgr, repo_id, error);
    if (!group_ids) {
        return NULL;
    }

    result = g_string_new("");
    ptr = group_ids;
    while (ptr) {
        g_string_append_printf (result, "%d\n", (int)(long)ptr->data);
        ptr = ptr->next;
    }
    g_list_free (group_ids);

    return g_string_free (result, FALSE);
}

char *
seafile_get_group_repoids (int group_id, GError **error)
{
    SeafRepoManager *mgr = seaf->repo_mgr;
    GList *repo_ids = NULL, *ptr;
    GString *result;

    repo_ids = seaf_repo_manager_get_group_repoids (mgr, group_id, error);
    if (!repo_ids) {
        return NULL;
    }

    result = g_string_new("");
    ptr = repo_ids;
    while (ptr) {
        g_string_append_printf (result, "%s\n", (char *)ptr->data);
        g_free (ptr->data);
        ptr = ptr->next;
    }
    g_list_free (repo_ids);

    return g_string_free (result, FALSE);
}

GList *
seafile_get_repos_by_group (int group_id, GError **error)
{
    SeafRepoManager *mgr = seaf->repo_mgr;
    GList *ret = NULL;

    if (group_id < 0) {
        g_set_error (error, SEAFILE_DOMAIN, SEAF_ERR_BAD_ARGS,
                     "Invalid group id.");
        return NULL;
    }

    ret = seaf_repo_manager_get_repos_by_group (mgr, group_id, error);

    return ret;
}

GList *
seafile_get_group_repos_by_owner (char *user, GError **error)
{
    SeafRepoManager *mgr = seaf->repo_mgr;
    GList *ret = NULL;

    if (!user) {
        g_set_error (error, SEAFILE_DOMAIN, SEAF_ERR_BAD_ARGS,
                     "user name can not be NULL");
        return NULL;
    }

    ret = seaf_repo_manager_get_group_repos_by_owner (mgr, user, error);
    if (!ret) {
        return NULL;
    }

    return g_list_reverse (ret);
}

char *
seafile_get_group_repo_owner (const char *repo_id, GError **error)
{
    SeafRepoManager *mgr = seaf->repo_mgr;
    GString *result = g_string_new ("");

    if (!is_uuid_valid (repo_id)) {
        g_set_error (error, SEAFILE_DOMAIN, SEAF_ERR_BAD_ARGS, "Invalid repo id");
        return NULL;
    }

    char *share_from = seaf_repo_manager_get_group_repo_owner (mgr, repo_id,
                                                               error);
    if (share_from) {
        g_string_append_printf (result, "%s", share_from);
        g_free (share_from);
    }

    return g_string_free (result, FALSE);
}

int
seafile_remove_repo_group(int group_id, const char *username, GError **error)
{
    if (group_id <= 0) {
        g_set_error (error, SEAFILE_DOMAIN, SEAF_ERR_BAD_ARGS,
                     "Wrong group id argument");
        return -1;
    }

    return seaf_repo_manager_remove_group_repos (seaf->repo_mgr,
                                                 group_id, username,
                                                 error);
}

/* Inner public repo RPC */

int
seafile_set_inner_pub_repo (const char *repo_id,
                            const char *permission,
                            GError **error)
{
    if (!repo_id) {
        g_set_error (error, SEAFILE_DOMAIN, SEAF_ERR_BAD_ARGS, "Bad args");
        return -1;
    }

    if (!is_uuid_valid (repo_id)) {
        g_set_error (error, SEAFILE_DOMAIN, SEAF_ERR_BAD_ARGS, "Invalid repo id");
        return -1;
    }

    if (seaf_repo_manager_set_inner_pub_repo (seaf->repo_mgr,
                                              repo_id, permission) < 0) {
        g_set_error (error, SEAFILE_DOMAIN, SEAF_ERR_GENERAL, "Internal error");
        return -1;
    }

    return 0;
}

int
seafile_unset_inner_pub_repo (const char *repo_id, GError **error)
{
    if (!repo_id) {
        g_set_error (error, SEAFILE_DOMAIN, SEAF_ERR_BAD_ARGS, "Bad args");
        return -1;
    }

    if (!is_uuid_valid (repo_id)) {
        g_set_error (error, SEAFILE_DOMAIN, SEAF_ERR_BAD_ARGS, "Invalid repo id");
        return -1;
    }

    if (seaf_repo_manager_unset_inner_pub_repo (seaf->repo_mgr, repo_id) < 0) {
        g_set_error (error, SEAFILE_DOMAIN, SEAF_ERR_GENERAL, "Internal error");
        return -1;
    }

    return 0;
}

GList *
seafile_list_inner_pub_repos (GError **error)
{
    return seaf_repo_manager_list_inner_pub_repos (seaf->repo_mgr);
}

gint64
seafile_count_inner_pub_repos (GError **error)
{
    return seaf_repo_manager_count_inner_pub_repos (seaf->repo_mgr);
}

GList *
seafile_list_inner_pub_repos_by_owner (const char *user, GError **error)
{
    if (!user) {
        g_set_error (error, 0, SEAF_ERR_BAD_ARGS, "Bad arguments");
        return NULL;
    }

    return seaf_repo_manager_list_inner_pub_repos_by_owner (seaf->repo_mgr, user);
}

int
seafile_is_inner_pub_repo (const char *repo_id, GError **error)
{
    if (!repo_id) {
        g_set_error (error, 0, SEAF_ERR_BAD_ARGS, "Bad arguments");
        return -1;
    }

    if (!is_uuid_valid (repo_id)) {
        g_set_error (error, SEAFILE_DOMAIN, SEAF_ERR_BAD_ARGS, "Invalid repo id");
        return -1;
    }

    return seaf_repo_manager_is_inner_pub_repo (seaf->repo_mgr, repo_id);
}

gint64
seafile_get_file_size (const char *store_id, int version,
                       const char *file_id, GError **error)
{
    gint64 file_size;

    if (!store_id || !is_uuid_valid(store_id)) {
        g_set_error (error, SEAFILE_DOMAIN, SEAF_ERR_BAD_ARGS,
                     "Invalid store id");
        return -1;
    }

    if (!file_id || !is_object_id_valid (file_id)) {
        g_set_error (error, SEAFILE_DOMAIN, SEAF_ERR_BAD_ARGS,
                     "Invalid file id");
        return -1;
    }

    file_size = seaf_fs_manager_get_file_size (seaf->fs_mgr, store_id, version, file_id);
    if (file_size < 0) {
        g_set_error (error, SEAFILE_DOMAIN, SEAF_ERR_INTERNAL,
                     "failed to read file size");
        return -1;
    }

    return file_size;
}

gint64
seafile_get_dir_size (const char *store_id, int version,
                      const char *dir_id, GError **error)
{
    gint64 dir_size;

    if (!store_id || !is_uuid_valid (store_id)) {
        g_set_error (error, SEAFILE_DOMAIN, SEAF_ERR_BAD_ARGS,
                     "Invalid store id");
        return -1;
    }

    if (!dir_id || !is_object_id_valid (dir_id)) {
        g_set_error (error, SEAFILE_DOMAIN, SEAF_ERR_BAD_ARGS,
                     "Invalid dir id");
        return -1;
    }

    dir_size = seaf_fs_manager_get_fs_size (seaf->fs_mgr, store_id, version, dir_id);
    if (dir_size < 0) {
        g_set_error (error, SEAFILE_DOMAIN, SEAF_ERR_BAD_ARGS,
                     "Failed to caculate dir size");
        return -1;
    }

    return dir_size;
}

int
seafile_check_passwd (const char *repo_id,
                      const char *magic,
                      GError **error)
{
    if (!repo_id || strlen(repo_id) != 36 || !magic) {
        g_set_error (error, SEAFILE_DOMAIN, SEAF_ERR_BAD_ARGS,
                     "Bad arguments");
        return -1;
    }

    if (seaf_passwd_manager_check_passwd (seaf->passwd_mgr,
                                          repo_id, magic,
                                          error) < 0) {
        return -1;
    }

    return 0;
}

int
seafile_set_passwd (const char *repo_id,
                    const char *user,
                    const char *passwd,
                    GError **error)
{
    if (!repo_id || strlen(repo_id) != 36 || !user || !passwd) {
        g_set_error (error, SEAFILE_DOMAIN, SEAF_ERR_BAD_ARGS,
                     "Bad arguments");
        return -1;
    }

    if (seaf_passwd_manager_set_passwd (seaf->passwd_mgr,
                                        repo_id, user, passwd,
                                        error) < 0) {
        return -1;
    }

    return 0;
}

int
seafile_unset_passwd (const char *repo_id,
                      const char *user,
                      GError **error)
{
    if (!repo_id || strlen(repo_id) != 36 || !user) {
        g_set_error (error, SEAFILE_DOMAIN, SEAF_ERR_BAD_ARGS,
                     "Bad arguments");
        return -1;
    }

    if (seaf_passwd_manager_unset_passwd (seaf->passwd_mgr,
                                          repo_id, user,
                                          error) < 0) {
        return -1;
    }

    return 0;
}

int
seafile_is_passwd_set (const char *repo_id, const char *user, GError **error)
{
    if (!repo_id || strlen(repo_id) != 36 || !user) {
        g_set_error (error, SEAFILE_DOMAIN, SEAF_ERR_BAD_ARGS,
                     "Bad arguments");
        return -1;
    }

    return seaf_passwd_manager_is_passwd_set (seaf->passwd_mgr,
                                              repo_id, user);
}

GObject *
seafile_get_decrypt_key (const char *repo_id, const char *user, GError **error)
{
    SeafileCryptKey *ret;

    if (!repo_id || strlen(repo_id) != 36 || !user) {
        g_set_error (error, SEAFILE_DOMAIN, SEAF_ERR_BAD_ARGS,
                     "Bad arguments");
        return NULL;
    }

    ret = seaf_passwd_manager_get_decrypt_key (seaf->passwd_mgr,
                                               repo_id, user);
    if (!ret) {
        g_set_error (error, SEAFILE_DOMAIN, SEAF_ERR_GENERAL,
                     "Password was not set");
        return NULL;
    }

    return (GObject *)ret;
}

int
seafile_revert_on_server (const char *repo_id,
                          const char *commit_id,
                          const char *user_name,
                          GError **error)
{
    if (!repo_id || strlen(repo_id) != 36 ||
        !commit_id || strlen(commit_id) != 40 ||
        !user_name) {
        g_set_error (error, SEAFILE_DOMAIN, SEAF_ERR_BAD_ARGS,
                     "Bad arguments");
        return -1;
    }

    if (!is_uuid_valid (repo_id)) {
        g_set_error (error, SEAFILE_DOMAIN, SEAF_ERR_BAD_ARGS, "Invalid repo id");
        return -1;
    }

    if (!is_object_id_valid (commit_id)) {
        g_set_error (error, SEAFILE_DOMAIN, SEAF_ERR_BAD_ARGS, "Invalid commit id");
        return -1;
    }

    return seaf_repo_manager_revert_on_server (seaf->repo_mgr,
                                               repo_id,
                                               commit_id,
                                               user_name,
                                               error);
}

int
seafile_post_file (const char *repo_id, const char *temp_file_path,
                   const char *parent_dir, const char *file_name,
                   const char *user,
                   GError **error)
{
    char *norm_parent_dir = NULL, *norm_file_name = NULL, *rpath = NULL;
    int ret = 0;

    if (!repo_id || !temp_file_path || !parent_dir || !file_name || !user) {
        g_set_error (error, SEAFILE_DOMAIN, SEAF_ERR_BAD_ARGS,
                     "Argument should not be null");
        return -1;
    }

    if (!is_uuid_valid (repo_id)) {
        g_set_error (error, SEAFILE_DOMAIN, SEAF_ERR_BAD_ARGS, "Invalid repo id");
        return -1;
    }

    norm_parent_dir = normalize_utf8_path (parent_dir);
    if (!norm_parent_dir) {
        g_set_error (error, SEAFILE_DOMAIN, SEAF_ERR_BAD_ARGS,
                     "Path is in valid UTF8 encoding");
        ret = -1;
        goto out;
    }

    norm_file_name = normalize_utf8_path (file_name);
    if (!norm_file_name) {
        g_set_error (error, SEAFILE_DOMAIN, SEAF_ERR_BAD_ARGS,
                     "Path is in valid UTF8 encoding");
        ret = -1;
        goto out;
    }

    rpath = format_dir_path (norm_parent_dir);

    if (seaf_repo_manager_post_file (seaf->repo_mgr, repo_id,
                                     temp_file_path, rpath,
                                     norm_file_name, user,
                                     error) < 0) {
        ret = -1;
    }

out:
    g_free (norm_parent_dir);
    g_free (norm_file_name);
    g_free (rpath);

    return ret;
}

/* char * */
/* seafile_post_file_blocks (const char *repo_id, */
/*                           const char *parent_dir, */
/*                           const char *file_name, */
/*                           const char *blockids_json, */
/*                           const char *paths_json, */
/*                           const char *user, */
/*                           gint64 file_size, */
/*                           int replace_existed, */
/*                           GError **error) */
/* { */
/*     char *norm_parent_dir = NULL, *norm_file_name = NULL, *rpath = NULL; */
/*     char *new_id = NULL; */

/*     if (!repo_id || !parent_dir || !file_name */
/*         || !blockids_json || ! paths_json || !user || file_size < 0) { */
/*         g_set_error (error, SEAFILE_DOMAIN, SEAF_ERR_BAD_ARGS, */
/*                      "Argument should not be null"); */
/*         return NULL; */
/*     } */

/*     if (!is_uuid_valid (repo_id)) { */
/*         g_set_error (error, SEAFILE_DOMAIN, SEAF_ERR_BAD_ARGS, "Invalid repo id"); */
/*         return NULL; */
/*     } */

/*     norm_parent_dir = normalize_utf8_path (parent_dir); */
/*     if (!norm_parent_dir) { */
/*         g_set_error (error, SEAFILE_DOMAIN, SEAF_ERR_BAD_ARGS, */
/*                      "Path is in valid UTF8 encoding"); */
/*         goto out; */
/*     } */

/*     norm_file_name = normalize_utf8_path (file_name); */
/*     if (!norm_file_name) { */
/*         g_set_error (error, SEAFILE_DOMAIN, SEAF_ERR_BAD_ARGS, */
/*                      "Path is in valid UTF8 encoding"); */
/*         goto out; */
/*     } */

/*     rpath = format_dir_path (norm_parent_dir); */

/*     seaf_repo_manager_post_file_blocks (seaf->repo_mgr, */
/*                                         repo_id, */
/*                                         rpath, */
/*                                         norm_file_name, */
/*                                         blockids_json, */
/*                                         paths_json, */
/*                                         user, */
/*                                         file_size, */
/*                                         replace_existed, */
/*                                         &new_id, */
/*                                         error); */

/* out: */
/*     g_free (norm_parent_dir); */
/*     g_free (norm_file_name); */
/*     g_free (rpath); */

/*     return new_id; */
/* } */

char *
seafile_post_multi_files (const char *repo_id,
                          const char *parent_dir,
                          const char *filenames_json,
                          const char *paths_json,
                          const char *user,
                          int replace_existed,
                          GError **error)
{
    char *norm_parent_dir = NULL, *rpath = NULL;
    char *ret_json = NULL;

    if (!repo_id || !filenames_json || !parent_dir || !paths_json || !user) {
        g_set_error (error, SEAFILE_DOMAIN, SEAF_ERR_BAD_ARGS,
                     "Argument should not be null");
        return NULL;
    }

    if (!is_uuid_valid (repo_id)) {
        g_set_error (error, SEAFILE_DOMAIN, SEAF_ERR_BAD_ARGS, "Invalid repo id");
        return NULL;
    }

    norm_parent_dir = normalize_utf8_path (parent_dir);
    if (!norm_parent_dir) {
        g_set_error (error, SEAFILE_DOMAIN, SEAF_ERR_BAD_ARGS,
                     "Path is in valid UTF8 encoding");
        goto out;
    }

    rpath = format_dir_path (norm_parent_dir);

    seaf_repo_manager_post_multi_files (seaf->repo_mgr,
                                        repo_id,
                                        rpath,
                                        filenames_json,
                                        paths_json,
                                        user,
                                        replace_existed,
                                        &ret_json,
                                        NULL,
                                        error);

out:
    g_free (norm_parent_dir);
    g_free (rpath);

    return ret_json;
}

char *
seafile_put_file (const char *repo_id, const char *temp_file_path,
                  const char *parent_dir, const char *file_name,
                  const char *user, const char *head_id,
                  GError **error)
{
    char *norm_parent_dir = NULL, *norm_file_name = NULL, *rpath = NULL;
    char *new_file_id = NULL;

    if (!repo_id || !temp_file_path || !parent_dir || !file_name || !user) {
        g_set_error (error, SEAFILE_DOMAIN, SEAF_ERR_BAD_ARGS,
                     "Argument should not be null");
        return NULL;
    }

    if (!is_uuid_valid (repo_id)) {
        g_set_error (error, SEAFILE_DOMAIN, SEAF_ERR_BAD_ARGS, "Invalid repo id");
        return NULL;
    }

    norm_parent_dir = normalize_utf8_path (parent_dir);
    if (!norm_parent_dir) {
        g_set_error (error, SEAFILE_DOMAIN, SEAF_ERR_BAD_ARGS,
                     "Path is in valid UTF8 encoding");
        goto out;
    }

    norm_file_name = normalize_utf8_path (file_name);
    if (!norm_file_name) {
        g_set_error (error, SEAFILE_DOMAIN, SEAF_ERR_BAD_ARGS,
                     "Path is in valid UTF8 encoding");
        goto out;
    }

    rpath = format_dir_path (norm_parent_dir);

    seaf_repo_manager_put_file (seaf->repo_mgr, repo_id,
                                temp_file_path, rpath,
                                norm_file_name, user, head_id,
                                &new_file_id, error);

out:
    g_free (norm_parent_dir);
    g_free (norm_file_name);
    g_free (rpath);

    return new_file_id;
}

/* char * */
/* seafile_put_file_blocks (const char *repo_id, const char *parent_dir, */
/*                          const char *file_name, const char *blockids_json, */
/*                          const char *paths_json, const char *user, */
/*                          const char *head_id, gint64 file_size, GError **error) */
/* { */
/*     char *norm_parent_dir = NULL, *norm_file_name = NULL, *rpath = NULL; */
/*     char *new_file_id = NULL; */

/*     if (!repo_id || !parent_dir || !file_name */
/*         || !blockids_json || ! paths_json || !user) { */
/*         g_set_error (error, SEAFILE_DOMAIN, SEAF_ERR_BAD_ARGS, */
/*                      "Argument should not be null"); */
/*         return NULL; */
/*     } */

/*     if (!is_uuid_valid (repo_id)) { */
/*         g_set_error (error, SEAFILE_DOMAIN, SEAF_ERR_BAD_ARGS, "Invalid repo id"); */
/*         return NULL; */
/*     } */

/*     norm_parent_dir = normalize_utf8_path (parent_dir); */
/*     if (!norm_parent_dir) { */
/*         g_set_error (error, SEAFILE_DOMAIN, SEAF_ERR_BAD_ARGS, */
/*                      "Path is in valid UTF8 encoding"); */
/*         goto out; */
/*     } */

/*     norm_file_name = normalize_utf8_path (file_name); */
/*     if (!norm_file_name) { */
/*         g_set_error (error, SEAFILE_DOMAIN, SEAF_ERR_BAD_ARGS, */
/*                      "Path is in valid UTF8 encoding"); */
/*         goto out; */
/*     } */

/*     rpath = format_dir_path (norm_parent_dir); */

/*     seaf_repo_manager_put_file_blocks (seaf->repo_mgr, repo_id, */
/*                                        rpath, norm_file_name, */
/*                                        blockids_json, paths_json, */
/*                                        user, head_id, file_size, */
/*                                        &new_file_id, error); */

/* out: */
/*     g_free (norm_parent_dir); */
/*     g_free (norm_file_name); */
/*     g_free (rpath); */

/*     return new_file_id; */
/* } */

int
seafile_post_dir (const char *repo_id, const char *parent_dir,
                  const char *new_dir_name, const char *user,
                  GError **error)
{
    char *norm_parent_dir = NULL, *norm_dir_name = NULL, *rpath = NULL;
    int ret = 0;

    if (!repo_id || !parent_dir || !new_dir_name || !user) {
        g_set_error (error, 0, SEAF_ERR_BAD_ARGS, "Argument should not be null");
        return -1;
    }

    if (!is_uuid_valid (repo_id)) {
        g_set_error (error, SEAFILE_DOMAIN, SEAF_ERR_BAD_ARGS, "Invalid repo id");
        return -1;
    }

    norm_parent_dir = normalize_utf8_path (parent_dir);
    if (!norm_parent_dir) {
        g_set_error (error, SEAFILE_DOMAIN, SEAF_ERR_BAD_ARGS,
                     "Path is in valid UTF8 encoding");
        ret = -1;
        goto out;
    }

    norm_dir_name = normalize_utf8_path (new_dir_name);
    if (!norm_dir_name) {
        g_set_error (error, SEAFILE_DOMAIN, SEAF_ERR_BAD_ARGS,
                     "Path is in valid UTF8 encoding");
        ret = -1;
        goto out;
    }

    rpath = format_dir_path (norm_parent_dir);

    if (seaf_repo_manager_post_dir (seaf->repo_mgr, repo_id,
                                    rpath, norm_dir_name,
                                    user, error) < 0) {
        ret = -1;
    }

out:
    g_free (norm_parent_dir);
    g_free (norm_dir_name);
    g_free (rpath);

    return ret;
}

int
seafile_post_empty_file (const char *repo_id, const char *parent_dir,
                         const char *new_file_name, const char *user,
                         GError **error)
{
    char *norm_parent_dir = NULL, *norm_file_name = NULL, *rpath = NULL;
    int ret = 0;

    if (!repo_id || !parent_dir || !new_file_name || !user) {
        g_set_error (error, 0, SEAF_ERR_BAD_ARGS, "Argument should not be null");
        return -1;
    }

    if (!is_uuid_valid (repo_id)) {
        g_set_error (error, SEAFILE_DOMAIN, SEAF_ERR_BAD_ARGS, "Invalid repo id");
        return -1;
    }

    norm_parent_dir = normalize_utf8_path (parent_dir);
    if (!norm_parent_dir) {
        g_set_error (error, SEAFILE_DOMAIN, SEAF_ERR_BAD_ARGS,
                     "Path is in valid UTF8 encoding");
        ret = -1;
        goto out;
    }

    norm_file_name = normalize_utf8_path (new_file_name);
    if (!norm_file_name) {
        g_set_error (error, SEAFILE_DOMAIN, SEAF_ERR_BAD_ARGS,
                     "Path is in valid UTF8 encoding");
        ret = -1;
        goto out;
    }

    rpath = format_dir_path (norm_parent_dir);

    if (seaf_repo_manager_post_empty_file (seaf->repo_mgr, repo_id,
                                           rpath, norm_file_name,
                                           user, error) < 0) {
        ret = -1;
    }

out:
    g_free (norm_parent_dir);
    g_free (norm_file_name);
    g_free (rpath);

    return ret;
}

int
seafile_del_file (const char *repo_id, const char *parent_dir,
                  const char *file_name, const char *user,
                  GError **error)
{
    char *norm_parent_dir = NULL, *norm_file_name = NULL, *rpath = NULL;
    int ret = 0;

    if (!repo_id || !parent_dir || !file_name || !user) {
        g_set_error (error, 0, SEAF_ERR_BAD_ARGS, "Argument should not be null");
        return -1;
    }

    if (!is_uuid_valid (repo_id)) {
        g_set_error (error, SEAFILE_DOMAIN, SEAF_ERR_BAD_ARGS, "Invalid repo id");
        return -1;
    }

    norm_parent_dir = normalize_utf8_path (parent_dir);
    if (!norm_parent_dir) {
        g_set_error (error, SEAFILE_DOMAIN, SEAF_ERR_BAD_ARGS,
                     "Path is in valid UTF8 encoding");
        ret = -1;
        goto out;
    }

    norm_file_name = normalize_utf8_path (file_name);
    if (!norm_file_name) {
        g_set_error (error, SEAFILE_DOMAIN, SEAF_ERR_BAD_ARGS,
                     "Path is in valid UTF8 encoding");
        ret = -1;
        goto out;
    }

    rpath = format_dir_path (norm_parent_dir);

    if (seaf_repo_manager_del_file (seaf->repo_mgr, repo_id,
                                    rpath, norm_file_name,
                                    user, error) < 0) {
        ret = -1;
    }

out:
    g_free (norm_parent_dir);
    g_free (norm_file_name);
    g_free (rpath);

    return ret;
}

GObject *
seafile_copy_file (const char *src_repo_id,
                   const char *src_dir,
                   const char *src_filename,
                   const char *dst_repo_id,
                   const char *dst_dir,
                   const char *dst_filename,
                   const char *user,
                   int need_progress,
                   int synchronous,
                   GError **error)
{
    char *norm_src_dir = NULL, *norm_src_filename = NULL;
    char *norm_dst_dir = NULL, *norm_dst_filename = NULL;
    char *rsrc_dir = NULL, *rdst_dir = NULL;
    GObject *ret = NULL;

    if (!src_repo_id || !src_dir || !src_filename ||
        !dst_repo_id || !dst_dir || !dst_filename || !user) {
        g_set_error (error, 0, SEAF_ERR_BAD_ARGS, "Argument should not be null");
        return NULL;
    }

    if (!is_uuid_valid (src_repo_id) || !is_uuid_valid(dst_repo_id)) {
        g_set_error (error, SEAFILE_DOMAIN, SEAF_ERR_BAD_ARGS, "Invalid repo id");
        return NULL;
    }

    norm_src_dir = normalize_utf8_path (src_dir);
    if (!norm_src_dir) {
        g_set_error (error, SEAFILE_DOMAIN, SEAF_ERR_BAD_ARGS,
                     "Path is in valid UTF8 encoding");
        goto out;
    }

    norm_src_filename = normalize_utf8_path (src_filename);
    if (!norm_src_filename) {
        g_set_error (error, SEAFILE_DOMAIN, SEAF_ERR_BAD_ARGS,
                     "Path is in valid UTF8 encoding");
        goto out;
    }

    norm_dst_dir = normalize_utf8_path (dst_dir);
    if (!norm_dst_dir) {
        g_set_error (error, SEAFILE_DOMAIN, SEAF_ERR_BAD_ARGS,
                     "Path is in valid UTF8 encoding");
        goto out;
    }

    norm_dst_filename = normalize_utf8_path (dst_filename);
    if (!norm_dst_filename) {
        g_set_error (error, SEAFILE_DOMAIN, SEAF_ERR_BAD_ARGS,
                     "Path is in valid UTF8 encoding");
        goto out;
    }

    rsrc_dir = format_dir_path (norm_src_dir);
    rdst_dir = format_dir_path (norm_dst_dir);

    if (strchr(norm_src_filename, '\t') && strchr(norm_dst_filename, '\t'))
        ret = (GObject *)seaf_repo_manager_copy_multiple_files (seaf->repo_mgr,
                                                                src_repo_id, rsrc_dir, norm_src_filename,
                                                                dst_repo_id, rdst_dir, norm_dst_filename,
                                                                user, need_progress, synchronous,
                                                                error);

    else    
        ret = (GObject *)seaf_repo_manager_copy_file (seaf->repo_mgr,
                                                      src_repo_id, rsrc_dir, norm_src_filename,
                                                      dst_repo_id, rdst_dir, norm_dst_filename,
                                                      user, need_progress, synchronous,
                                                      error);

out:
    g_free (norm_src_dir);
    g_free (norm_src_filename);
    g_free (norm_dst_dir);
    g_free (norm_dst_filename);
    g_free (rsrc_dir);
    g_free (rdst_dir);

    return ret;
}

GObject *
seafile_move_file (const char *src_repo_id,
                   const char *src_dir,
                   const char *src_filename,
                   const char *dst_repo_id,
                   const char *dst_dir,
                   const char *dst_filename,
                   int replace,
                   const char *user,
                   int need_progress,
                   int synchronous,
                   GError **error)
{
    char *norm_src_dir = NULL, *norm_src_filename = NULL;
    char *norm_dst_dir = NULL, *norm_dst_filename = NULL;
    char *rsrc_dir = NULL, *rdst_dir = NULL;
    GObject *ret = NULL;

    if (!src_repo_id || !src_dir || !src_filename ||
        !dst_repo_id || !dst_dir || !dst_filename || !user) {
        g_set_error (error, 0, SEAF_ERR_BAD_ARGS, "Argument should not be null");
        return NULL;
    }

    if (!is_uuid_valid (src_repo_id) || !is_uuid_valid(dst_repo_id)) {
        g_set_error (error, SEAFILE_DOMAIN, SEAF_ERR_BAD_ARGS, "Invalid repo id");
        return NULL;
    }

    norm_src_dir = normalize_utf8_path (src_dir);
    if (!norm_src_dir) {
        g_set_error (error, SEAFILE_DOMAIN, SEAF_ERR_BAD_ARGS,
                     "Path is in valid UTF8 encoding");
        goto out;
    }

    norm_src_filename = normalize_utf8_path (src_filename);
    if (!norm_src_filename) {
        g_set_error (error, SEAFILE_DOMAIN, SEAF_ERR_BAD_ARGS,
                     "Path is in valid UTF8 encoding");
        goto out;
    }

    norm_dst_dir = normalize_utf8_path (dst_dir);
    if (!norm_dst_dir) {
        g_set_error (error, SEAFILE_DOMAIN, SEAF_ERR_BAD_ARGS,
                     "Path is in valid UTF8 encoding");
        goto out;
    }

    norm_dst_filename = normalize_utf8_path (dst_filename);
    if (!norm_dst_filename) {
        g_set_error (error, SEAFILE_DOMAIN, SEAF_ERR_BAD_ARGS,
                     "Path is in valid UTF8 encoding");
        goto out;
    }

    rsrc_dir = format_dir_path (norm_src_dir);
    rdst_dir = format_dir_path (norm_dst_dir);

    if (strchr(norm_src_filename, '\t') && strchr(norm_dst_filename, '\t'))
        ret = (GObject *)seaf_repo_manager_move_multiple_files (seaf->repo_mgr,
                                                                src_repo_id, rsrc_dir, norm_src_filename,
                                                                dst_repo_id, rdst_dir, norm_dst_filename,
                                                                replace, user, need_progress, synchronous,
                                                                error);
    else
        ret = (GObject *)seaf_repo_manager_move_file (seaf->repo_mgr,
                                                      src_repo_id, rsrc_dir, norm_src_filename,
                                                      dst_repo_id, rdst_dir, norm_dst_filename,
                                                      replace, user, need_progress, synchronous,
                                                      error);

out:
    g_free (norm_src_dir);
    g_free (norm_src_filename);
    g_free (norm_dst_dir);
    g_free (norm_dst_filename);
    g_free (rsrc_dir);
    g_free (rdst_dir);

    return ret;
}

GObject *
seafile_get_copy_task (const char *task_id, GError **error)
{
    return (GObject *)seaf_copy_manager_get_task (seaf->copy_mgr, task_id);
}

int
seafile_cancel_copy_task (const char *task_id, GError **error)
{
    return seaf_copy_manager_cancel_task (seaf->copy_mgr, task_id);
}

int
seafile_rename_file (const char *repo_id,
                     const char *parent_dir,
                     const char *oldname,
                     const char *newname,
                     const char *user,
                     GError **error)
{
    char *norm_parent_dir = NULL, *norm_oldname = NULL, *norm_newname = NULL;
    char *rpath = NULL;
    int ret = 0;

    if (!repo_id || !parent_dir || !oldname || !newname || !user) {
        g_set_error (error, 0, SEAF_ERR_BAD_ARGS, "Argument should not be null");
        return -1;
    }

    if (!is_uuid_valid (repo_id)) {
        g_set_error (error, SEAFILE_DOMAIN, SEAF_ERR_BAD_ARGS, "Invalid repo id");
        return -1;
    }

    norm_parent_dir = normalize_utf8_path (parent_dir);
    if (!norm_parent_dir) {
        g_set_error (error, SEAFILE_DOMAIN, SEAF_ERR_BAD_ARGS,
                     "Path is in valid UTF8 encoding");
        ret = -1;
        goto out;
    }

    norm_oldname = normalize_utf8_path (oldname);
    if (!norm_oldname) {
        g_set_error (error, SEAFILE_DOMAIN, SEAF_ERR_BAD_ARGS,
                     "Path is in valid UTF8 encoding");
        ret = -1;
        goto out;
    }

    norm_newname = normalize_utf8_path (newname);
    if (!norm_newname) {
        g_set_error (error, SEAFILE_DOMAIN, SEAF_ERR_BAD_ARGS,
                     "Path is in valid UTF8 encoding");
        ret = -1;
        goto out;
    }

    rpath = format_dir_path (norm_parent_dir);

    if (seaf_repo_manager_rename_file (seaf->repo_mgr, repo_id,
                                       rpath, norm_oldname, norm_newname,
                                       user, error) < 0) {
        ret = -1;
    }

out:
    g_free (norm_parent_dir);
    g_free (norm_oldname);
    g_free (norm_newname);
    g_free (rpath);
    return ret;
}

int
seafile_is_valid_filename (const char *repo_id,
                           const char *filename,
                           GError **error)
{
    if (!repo_id || !filename) {
        g_set_error (error, 0, SEAF_ERR_BAD_ARGS, "Argument should not be null");
        return -1;
    }

    int ret = seaf_repo_manager_is_valid_filename (seaf->repo_mgr,
                                                   repo_id,
                                                   filename,
                                                   error);
    return ret;
}

char *
seafile_create_repo (const char *repo_name,
                     const char *repo_desc,
                     const char *owner_email,
                     const char *passwd,
                     GError **error)
{
    if (!repo_name || !repo_desc || !owner_email) {
        g_set_error (error, 0, SEAF_ERR_BAD_ARGS, "Argument should not be null");
        return NULL;
    }

    char *repo_id;

    repo_id = seaf_repo_manager_create_new_repo (seaf->repo_mgr,
                                                 repo_name, repo_desc,
                                                 owner_email,
                                                 passwd,
                                                 error);
    return repo_id;
}

char *
seafile_create_enc_repo (const char *repo_id,
                         const char *repo_name,
                         const char *repo_desc,
                         const char *owner_email,
                         const char *magic,
                         const char *random_key,
                         int enc_version,
                         GError **error)
{
    if (!repo_id || !repo_name || !repo_desc || !owner_email) {
        g_set_error (error, 0, SEAF_ERR_BAD_ARGS, "Argument should not be null");
        return NULL;
    }

    char *ret;

    ret = seaf_repo_manager_create_enc_repo (seaf->repo_mgr,
                                                 repo_id, repo_name, repo_desc,
                                                 owner_email,
                                                 magic, random_key, enc_version,
                                                 error);
    return ret;
}

int
seafile_set_user_quota (const char *user, gint64 quota, GError **error)
{
    if (!user) {
        g_set_error (error, SEAFILE_DOMAIN, SEAF_ERR_BAD_ARGS,
                     "Bad arguments");
        return -1;
    }

    return seaf_quota_manager_set_user_quota (seaf->quota_mgr, user, quota);
}

gint64
seafile_get_user_quota (const char *user, GError **error)
{
    if (!user) {
        g_set_error (error, SEAFILE_DOMAIN, SEAF_ERR_BAD_ARGS,
                     "Bad arguments");
        return -1;
    }

    return seaf_quota_manager_get_user_quota (seaf->quota_mgr, user);
}

int
seafile_check_quota (const char *repo_id, gint64 delta, GError **error)
{
    int rc;

    if (!repo_id) {
        g_set_error (error, SEAFILE_DOMAIN, SEAF_ERR_BAD_ARGS, "Bad arguments");
        return -1;
    }

    rc = seaf_quota_manager_check_quota_with_delta (seaf->quota_mgr, repo_id, delta);
    if (rc == 1)
        return -1;
    return rc;
}

static char *
get_obj_id_by_path (const char *repo_id,
                    const char *path,
                    gboolean want_dir,
                    GError **error)
{
    SeafRepo *repo = NULL;
    SeafCommit *commit = NULL;
    char *obj_id = NULL;

    if (!repo_id || !path) {
        g_set_error (error, SEAFILE_DOMAIN, SEAF_ERR_BAD_ARGS,
                     "Bad arguments");
        return NULL;
    }

    if (!is_uuid_valid (repo_id)) {
        g_set_error (error, SEAFILE_DOMAIN, SEAF_ERR_BAD_ARGS, "Invalid repo id");
        return NULL;
    }

    repo = seaf_repo_manager_get_repo (seaf->repo_mgr, repo_id);
    if (!repo) {
        g_set_error (error, SEAFILE_DOMAIN, SEAF_ERR_INTERNAL,
                     "Get repo error");
        goto out;
    }

    commit = seaf_commit_manager_get_commit (seaf->commit_mgr,
                                             repo->id, repo->version,
                                             repo->head->commit_id);
    if (!commit) {
        g_set_error (error, SEAFILE_DOMAIN, SEAF_ERR_INTERNAL,
                     "Get commit error");
        goto out;
    }

    guint32 mode = 0;
    obj_id = seaf_fs_manager_path_to_obj_id (seaf->fs_mgr,
                                             repo->store_id, repo->version,
                                             commit->root_id,
                                             path, &mode, error);

out:
    if (repo)
        seaf_repo_unref (repo);
    if (commit)
        seaf_commit_unref (commit);
    if (obj_id) {
        /* check if the mode matches */
        if ((want_dir && !S_ISDIR(mode)) || ((!want_dir) && S_ISDIR(mode))) {
            g_free (obj_id);
            return NULL;
        }
    }

    return obj_id;
}

char *seafile_get_file_id_by_path (const char *repo_id,
                                   const char *path,
                                   GError **error)
{
    char *rpath = format_dir_path (path);
    char *ret = get_obj_id_by_path (repo_id, rpath, FALSE, error);

    g_free (rpath);

    filter_error (error);

    return ret;
}

char *seafile_get_dir_id_by_path (const char *repo_id,
                                  const char *path,
                                  GError **error)
{
    char *rpath = format_dir_path (path);
    char *ret = get_obj_id_by_path (repo_id, rpath, TRUE, error);

    g_free (rpath);

    filter_error (error);

    return ret;
}

GObject *
seafile_get_dirent_by_path (const char *repo_id, const char *path,
                            GError **error)
{
    if (!repo_id || !path) {
        g_set_error (error, SEAFILE_DOMAIN, SEAF_ERR_BAD_ARGS,
                     "Bad arguments");
        return NULL;
    }

    if (!is_uuid_valid (repo_id)) {
        g_set_error (error, SEAFILE_DOMAIN, SEAF_ERR_BAD_ARGS,
                     "invalid repo id");
        return NULL;
    }

    char *rpath = format_dir_path (path);
    if (strcmp (rpath, "/") == 0) {
        g_set_error (error, SEAFILE_DOMAIN, SEAF_ERR_BAD_ARGS,
                     "invalid path");
        g_free (rpath);
        return NULL;
    }

    SeafRepo *repo = seaf_repo_manager_get_repo (seaf->repo_mgr, repo_id);
    if (!repo) {
        g_set_error (error, SEAFILE_DOMAIN, SEAF_ERR_INTERNAL,
                     "Get repo error");
        return NULL;
    }

    SeafCommit *commit = seaf_commit_manager_get_commit (seaf->commit_mgr,
                                                         repo->id, repo->version,
                                                         repo->head->commit_id);
    if (!commit) {
        g_set_error (error, SEAFILE_DOMAIN, SEAF_ERR_INTERNAL,
                     "Get commit error");
        seaf_repo_unref (repo);
        return NULL;
    }

    SeafDirent *dirent = seaf_fs_manager_get_dirent_by_path (seaf->fs_mgr,
                                                             repo->store_id, repo->version,
                                                             commit->root_id, rpath,
                                                             error);
    g_free (rpath);

    if (!dirent) {
        filter_error (error);
        seaf_repo_unref (repo);
        seaf_commit_unref (commit);
        return NULL;
    }

    GObject *obj = g_object_new (SEAFILE_TYPE_DIRENT,
                                 "obj_id", dirent->id,
                                 "obj_name", dirent->name,
                                 "mode", dirent->mode,
                                 "version", dirent->version,
                                 "mtime", dirent->mtime,
                                 "size", dirent->size,
                                 "modifier", dirent->modifier,
                                 NULL);

    seaf_repo_unref (repo);
    seaf_commit_unref (commit);
    seaf_dirent_free (dirent);

    return obj;
}

char *
seafile_list_file_blocks (const char *repo_id,
                          const char *file_id,
                          int offset, int limit,
                          GError **error)
{
    SeafRepo *repo;
    Seafile *file;
    GString *buf = g_string_new ("");
    int index = 0;

    if (!repo_id || !is_uuid_valid(repo_id)) {
        g_set_error (error, SEAFILE_DOMAIN, SEAF_ERR_BAD_DIR_ID, "Bad repo id");
        return NULL;
    }

    if (!file_id || !is_object_id_valid(file_id)) {
        g_set_error (error, SEAFILE_DOMAIN, SEAF_ERR_BAD_DIR_ID, "Bad file id");
        return NULL;
    }

    repo = seaf_repo_manager_get_repo (seaf->repo_mgr, repo_id);
    if (!repo) {
        g_set_error (error, SEAFILE_DOMAIN, SEAF_ERR_BAD_ARGS, "Bad repo id");
        return NULL;
    }

    file = seaf_fs_manager_get_seafile (seaf->fs_mgr,
                                        repo->store_id,
                                        repo->version, file_id);
    if (!file) {
        g_set_error (error, SEAFILE_DOMAIN, SEAF_ERR_BAD_DIR_ID, "Bad file id");
        seaf_repo_unref (repo);
        return NULL;
    }

    if (offset < 0)
        offset = 0;

    for (index = 0; index < file->n_blocks; index++) {
        if (index < offset) {
            continue;
        }

        if (limit > 0) {
            if (index >= offset + limit)
                break;
        }
        g_string_append_printf (buf, "%s\n", file->blk_sha1s[index]);
    }

    seafile_unref (file);
    seaf_repo_unref (repo);
    return g_string_free (buf, FALSE);
}

/*
 * Directories are always before files. Otherwise compare the names.
 */
static gint
comp_dirent_func (gconstpointer a, gconstpointer b)
{
    const SeafDirent *dent_a = a, *dent_b = b;

    if (S_ISDIR(dent_a->mode) && S_ISREG(dent_b->mode))
        return -1;

    if (S_ISREG(dent_a->mode) && S_ISDIR(dent_b->mode))
        return 1;

    return strcasecmp (dent_a->name, dent_b->name);
}

GList *
seafile_list_dir (const char *repo_id,
                  const char *dir_id, int offset, int limit, GError **error)
{
    SeafRepo *repo;
    SeafDir *dir;
    SeafDirent *dent;
    SeafileDirent *d;
    GList *res = NULL;
    GList *p;

    if (!repo_id || !is_uuid_valid(repo_id)) {
        g_set_error (error, SEAFILE_DOMAIN, SEAF_ERR_BAD_DIR_ID, "Bad repo id");
        return NULL;
    }

    if (!dir_id || !is_object_id_valid (dir_id)) {
        g_set_error (error, SEAFILE_DOMAIN, SEAF_ERR_BAD_DIR_ID, "Bad dir id");
        return NULL;
    }

    repo = seaf_repo_manager_get_repo (seaf->repo_mgr, repo_id);
    if (!repo) {
        g_set_error (error, SEAFILE_DOMAIN, SEAF_ERR_BAD_ARGS, "Bad repo id");
        return NULL;
    }

    dir = seaf_fs_manager_get_seafdir (seaf->fs_mgr,
                                       repo->store_id, repo->version, dir_id);
    if (!dir) {
        g_set_error (error, SEAFILE_DOMAIN, SEAF_ERR_BAD_DIR_ID, "Bad dir id");
        seaf_repo_unref (repo);
        return NULL;
    }

    dir->entries = g_list_sort (dir->entries, comp_dirent_func);

    if (offset < 0) {
        offset = 0;
    }

    int index = 0;
    for (p = dir->entries; p != NULL; p = p->next, index++) {
        if (index < offset) {
            continue;
        }

        if (limit > 0) {
            if (index >= offset + limit)
                break;
        }

        dent = p->data;

        if (!is_object_id_valid (dent->id))
            continue;

        d = g_object_new (SEAFILE_TYPE_DIRENT,
                          "obj_id", dent->id,
                          "obj_name", dent->name,
                          "mode", dent->mode,
                          "version", dent->version,
                          "mtime", dent->mtime,
                          "size", dent->size,
                          "permission", "",
                          NULL);
        res = g_list_prepend (res, d);
    }

    seaf_dir_free (dir);
    seaf_repo_unref (repo);
    res = g_list_reverse (res);
    return res;
}

GList *
seafile_list_file_revisions (const char *repo_id,
                             const char *commit_id,
                             const char *path,
                             int limit,
                             GError **error)
{
    if (!repo_id || !path) {
        g_set_error (error, SEAFILE_DOMAIN, SEAF_ERR_BAD_ARGS,
                     "Bad arguments");
        return NULL;
    }

    if (!is_uuid_valid (repo_id)) {
        g_set_error (error, SEAFILE_DOMAIN, SEAF_ERR_BAD_ARGS, "Invalid repo id");
        return NULL;
    }

    char *rpath = format_dir_path (path);

    GList *commit_list;
    commit_list = seaf_repo_manager_list_file_revisions (seaf->repo_mgr,
                                                         repo_id, commit_id, rpath,
                                                         limit, FALSE, FALSE, error);
    g_free (rpath);

    return commit_list;
}

GList *
seafile_calc_files_last_modified (const char *repo_id,
                                  const char *parent_dir,
                                  int limit,
                                  GError **error)
{
    if (!repo_id || !parent_dir) {
        g_set_error (error, SEAFILE_DOMAIN, SEAF_ERR_BAD_ARGS,
                     "Bad arguments");
        return NULL;
    }

    if (!is_uuid_valid (repo_id)) {
        g_set_error (error, SEAFILE_DOMAIN, SEAF_ERR_BAD_ARGS, "Invalid repo id");
        return NULL;
    }

    char *rpath = format_dir_path (parent_dir);

    GList *ret = seaf_repo_manager_calc_files_last_modified (seaf->repo_mgr,
                                                             repo_id, rpath,
                                                             limit, error);
    g_free (rpath);

    return ret;
}

int
seafile_revert_file (const char *repo_id,
                     const char *commit_id,
                     const char *path,
                     const char *user,
                     GError **error)
{
    if (!repo_id || !commit_id || !path || !user) {
        g_set_error (error, SEAFILE_DOMAIN, SEAF_ERR_BAD_ARGS,
                     "Bad arguments");
        return -1;
    }

    if (!is_uuid_valid (repo_id)) {
        g_set_error (error, SEAFILE_DOMAIN, SEAF_ERR_BAD_ARGS, "Invalid repo id");
        return -1;
    }

    if (!is_object_id_valid (commit_id)) {
        g_set_error (error, SEAFILE_DOMAIN, SEAF_ERR_BAD_ARGS, "Invalid commit id");
        return -1;
    }

    char *rpath = format_dir_path (path);

    int ret = seaf_repo_manager_revert_file (seaf->repo_mgr,
                                             repo_id, commit_id,
                                             rpath, user, error);
    g_free (rpath);

    return ret;
}

int
seafile_revert_dir (const char *repo_id,
                    const char *commit_id,
                    const char *path,
                    const char *user,
                    GError **error)
{
    if (!repo_id || !commit_id || !path || !user) {
        g_set_error (error, SEAFILE_DOMAIN, SEAF_ERR_BAD_ARGS,
                     "Bad arguments");
        return -1;
    }

    if (!is_uuid_valid (repo_id)) {
        g_set_error (error, SEAFILE_DOMAIN, SEAF_ERR_BAD_ARGS, "Invalid repo id");
        return -1;
    }

    if (!is_object_id_valid (commit_id)) {
        g_set_error (error, SEAFILE_DOMAIN, SEAF_ERR_BAD_ARGS, "Invalid commit id");
        return -1;
    }

    char *rpath = format_dir_path (path);

    int ret = seaf_repo_manager_revert_dir (seaf->repo_mgr,
                                            repo_id, commit_id,
                                            rpath, user, error);
    g_free (rpath);

    return ret;
}


char *
seafile_check_repo_blocks_missing (const char *repo_id,
                                   const char *blockids_json,
                                   GError **error)
{
    json_t *array, *value, *ret_json;
    json_error_t err;
    size_t index;
    char *json_data, *ret;
    SeafRepo *repo = NULL;

    array = json_loadb (blockids_json, strlen(blockids_json), 0, &err);
    if (!array) {
        g_set_error (error, SEAFILE_DOMAIN, SEAF_ERR_BAD_ARGS,
                     "Bad arguments");
        return NULL;
    }

    repo = seaf_repo_manager_get_repo (seaf->repo_mgr, repo_id);
    if (!repo) {
        seaf_warning ("Failed to get repo %.8s.\n", repo_id);
        g_set_error (error, SEAFILE_DOMAIN, SEAF_ERR_BAD_ARGS,
                     "Repo not found");
        json_decref (array);
        return NULL;
    }

    ret_json = json_array();
    size_t n = json_array_size (array);
    for (index = 0; index < n; index++) {
        value = json_array_get (array, index);
        const char *blockid = json_string_value (value);
        if (!blockid)
            continue;
        if (!seaf_block_manager_block_exists(seaf->block_mgr, repo_id,
                                             repo->version, blockid)) {
            json_array_append_new (ret_json, json_string(blockid));
        }
    }

    json_data = json_dumps (ret_json, 0);
    ret = g_strdup (json_data);

    free (json_data);
    json_decref (ret_json);
    json_decref (array);
    return ret;
}


GList *
seafile_get_deleted (const char *repo_id, int show_days,
                     const char *path, const char *scan_stat,
                     int limit, GError **error)
{
    if (!repo_id) {
        g_set_error (error, SEAFILE_DOMAIN, SEAF_ERR_BAD_ARGS,
                     "Bad arguments");
        return NULL;
    }

    if (!is_uuid_valid (repo_id)) {
        g_set_error (error, SEAFILE_DOMAIN, SEAF_ERR_BAD_ARGS, "Invalid repo id");
        return NULL;
    }

    char *rpath = NULL;
    if (path)
        rpath = format_dir_path (path);

    GList *ret = seaf_repo_manager_get_deleted_entries (seaf->repo_mgr,
                                                        repo_id, show_days,
                                                        rpath, scan_stat,
                                                        limit, error);
    g_free (rpath);

    return ret;
}

char *
seafile_generate_repo_token (const char *repo_id,
                             const char *email,
                             GError **error)
{
    char *token;

    if (!repo_id || !email) {
        g_set_error (error, SEAFILE_DOMAIN, SEAF_ERR_BAD_ARGS, "Arguments should not be empty");
        return NULL;
    }

    if (!is_uuid_valid (repo_id)) {
        g_set_error (error, SEAFILE_DOMAIN, SEAF_ERR_BAD_ARGS, "Invalid repo id");
        return NULL;
    }

    token = seaf_repo_manager_generate_repo_token (seaf->repo_mgr, repo_id, email, error);

    return token;
}

int
seafile_delete_repo_token (const char *repo_id,
                           const char *token,
                           const char *user,
                           GError **error)
{
    if (!repo_id || !token || !user) {
        g_set_error (error, SEAFILE_DOMAIN, SEAF_ERR_BAD_ARGS, "Arguments should not be empty");
        return -1;
    }

    if (!is_uuid_valid (repo_id)) {
        g_set_error (error, SEAFILE_DOMAIN, SEAF_ERR_BAD_ARGS, "Invalid repo id");
        return -1;
    }

    return seaf_repo_manager_delete_token (seaf->repo_mgr,
                                           repo_id, token, user, error);
}

GList *
seafile_list_repo_tokens (const char *repo_id,
                          GError **error)
{
    GList *ret_list;

    if (!repo_id) {
        g_set_error (error, SEAFILE_DOMAIN, SEAF_ERR_BAD_ARGS, "Arguments should not be empty");
        return NULL;
    }

    if (!is_uuid_valid (repo_id)) {
        g_set_error (error, SEAFILE_DOMAIN, SEAF_ERR_BAD_ARGS, "Invalid repo id");
        return NULL;
    }

    ret_list = seaf_repo_manager_list_repo_tokens (seaf->repo_mgr, repo_id, error);

    return ret_list;
}

GList *
seafile_list_repo_tokens_by_email (const char *email,
                                   GError **error)
{
    GList *ret_list;

    if (!email) {
        g_set_error (error, SEAFILE_DOMAIN, SEAF_ERR_BAD_ARGS, "Arguments should not be empty");
        return NULL;
    }

    ret_list = seaf_repo_manager_list_repo_tokens_by_email (seaf->repo_mgr, email, error);

    return ret_list;
}

int
seafile_delete_repo_tokens_by_peer_id(const char *email,
                                      const char *peer_id,
                                      GError **error)
{
    if (!email || !peer_id) {
        g_set_error (error, SEAFILE_DOMAIN, SEAF_ERR_BAD_ARGS, "Arguments should not be empty");
        return -1;
    }

    /* check the peer id */
    if (strlen(peer_id) != 40) {
        g_set_error (error, SEAFILE_DOMAIN, SEAF_ERR_BAD_ARGS, "invalid peer id");
        return -1;
    }
    const char *c = peer_id;
    while (*c) {
        char v = *c;
        if ((v >= '0' && v <= '9') || (v >= 'a' && v <= 'z')) {
            c++;
            continue;
        } else {
            g_set_error (error, SEAFILE_DOMAIN, SEAF_ERR_BAD_ARGS, "invalid peer id");
            return -1;
        }
    }

    GList *tokens = NULL;
    if (seaf_repo_manager_delete_repo_tokens_by_peer_id (seaf->repo_mgr, email, peer_id, &tokens, error) < 0) {
        g_list_free_full (tokens, (GDestroyNotify)g_free);
        return -1;
    }

    seaf_http_server_invalidate_tokens(seaf->http_server, tokens);
    g_list_free_full (tokens, (GDestroyNotify)g_free);
    return 0;
}

int
seafile_delete_repo_tokens_by_email (const char *email,
                                     GError **error)
{
    if (!email) {
        g_set_error (error, SEAFILE_DOMAIN, SEAF_ERR_BAD_ARGS, "Arguments should not be empty");
        return -1;
    }

    return seaf_repo_manager_delete_repo_tokens_by_email (seaf->repo_mgr, email, error);
}

char *
seafile_check_permission (const char *repo_id, const char *user, GError **error)
{
    if (!repo_id || !user) {
        g_set_error (error, SEAFILE_DOMAIN, SEAF_ERR_BAD_ARGS, "Arguments should not be empty");
        return NULL;
    }

    if (!is_uuid_valid (repo_id)) {
        g_set_error (error, SEAFILE_DOMAIN, SEAF_ERR_BAD_ARGS, "Invalid repo id");
        return NULL;
    }

    if (strlen(user) == 0)
        return NULL;

    return seaf_repo_manager_check_permission (seaf->repo_mgr,
                                               repo_id, user, error);
}

char *
seafile_check_permission_by_path (const char *repo_id, const char *path,
                                  const char *user, GError **error)
{
    return seafile_check_permission (repo_id, user, error);
}

GList *
seafile_list_dir_with_perm (const char *repo_id,
                            const char *path,
                            const char *dir_id,
                            const char *user,
                            int offset,
                            int limit,
                            GError **error)
{
    if (!repo_id || !is_uuid_valid (repo_id)) {
        g_set_error (error, SEAFILE_DOMAIN, SEAF_ERR_BAD_ARGS, "Invalid repo id");
        return NULL;
    }

    if (!dir_id || !is_object_id_valid (dir_id)) {
        g_set_error (error, SEAFILE_DOMAIN, SEAF_ERR_BAD_ARGS, "Invalid dir id");
        return NULL;
    }

    char *rpath = format_dir_path (path);

    GList *ret = seaf_repo_manager_list_dir_with_perm (seaf->repo_mgr,
                                                       repo_id,
                                                       rpath,
                                                       dir_id,
                                                       user,
                                                       offset,
                                                       limit,
                                                       error);
    g_free (rpath);

    return ret;
}

int
seafile_set_share_permission (const char *repo_id,
                              const char *from_email,
                              const char *to_email,
                              const char *permission,
                              GError **error)
{
    if (!repo_id || !from_email || !to_email || !permission) {
        g_set_error (error, SEAFILE_DOMAIN, SEAF_ERR_BAD_ARGS, "Arguments should not be empty");
        return -1;
    }

    if (!is_uuid_valid (repo_id)) {
        g_set_error (error, SEAFILE_DOMAIN, SEAF_ERR_BAD_ARGS,
                     "Invalid repo_id parameter");
        return -1;
    }

    if (!is_permission_valid (permission)) {
        g_set_error (error, SEAFILE_DOMAIN, SEAF_ERR_BAD_ARGS,
                     "Invalid permission parameter");
        return -1;
    }

    return seaf_share_manager_set_permission (seaf->share_mgr,
                                              repo_id,
                                              from_email,
                                              to_email,
                                              permission);
}

int
seafile_set_group_repo_permission (int group_id,
                                   const char *repo_id,
                                   const char *permission,
                                   GError **error)
{
    if (!repo_id || !permission) {
        g_set_error (error, SEAFILE_DOMAIN, SEAF_ERR_BAD_ARGS, "Arguments should not be empty");
        return -1;
    }

    if (!is_uuid_valid (repo_id)) {
        g_set_error (error, SEAFILE_DOMAIN, SEAF_ERR_BAD_ARGS, "Invalid repo id");
        return -1;
    }

    if (!is_permission_valid (permission)) {
        g_set_error (error, SEAFILE_DOMAIN, SEAF_ERR_BAD_ARGS,
                     "Invalid permission parameter");
        return -1;

    }

    return seaf_repo_manager_set_group_repo_perm (seaf->repo_mgr,
                                                  repo_id,
                                                  group_id,
                                                  permission,
                                                  error);
}

char *
seafile_get_file_id_by_commit_and_path(const char *repo_id,
                                       const char *commit_id,
                                       const char *path,
                                       GError **error)
{
    SeafRepo *repo;
    SeafCommit *commit;
    char *file_id;
    guint32 mode;

    if (!repo_id || !is_uuid_valid(repo_id) || !commit_id || !path) {
        g_set_error (error, SEAFILE_DOMAIN, SEAF_ERR_BAD_ARGS,
                     "Arguments should not be empty");
        return NULL;
    }

    repo = seaf_repo_manager_get_repo (seaf->repo_mgr, repo_id);
    if (!repo) {
        g_set_error (error, SEAFILE_DOMAIN, SEAF_ERR_BAD_ARGS, "Bad repo id");
        return NULL;
    }

    commit = seaf_commit_manager_get_commit(seaf->commit_mgr,
                                            repo_id,
                                            repo->version,
                                            commit_id);
    if (!commit) {
        g_set_error (error, SEAFILE_DOMAIN, SEAF_ERR_BAD_ARGS,
                     "bad commit id");
        seaf_repo_unref (repo);
        return NULL;
    }

    char *rpath = format_dir_path (path);

    file_id = seaf_fs_manager_path_to_obj_id (seaf->fs_mgr,
                                              repo->store_id, repo->version,
                                              commit->root_id, rpath, &mode, error);
    if (file_id && S_ISDIR(mode)) {
        g_free (file_id);
        file_id = NULL;
    }
    g_free (rpath);

    filter_error (error);

    seaf_commit_unref(commit);
    seaf_repo_unref (repo);

    return file_id;
}

/* Virtual repo related */

char *
seafile_create_virtual_repo (const char *origin_repo_id,
                             const char *path,
                             const char *repo_name,
                             const char *repo_desc,
                             const char *owner,
                             const char *passwd,
                             GError **error)
{
    if (!origin_repo_id || !path ||!repo_name || !repo_desc || !owner) {
        g_set_error (error, 0, SEAF_ERR_BAD_ARGS, "Argument should not be null");
        return NULL;
    }

    if (!is_uuid_valid (origin_repo_id)) {
        g_set_error (error, SEAFILE_DOMAIN, SEAF_ERR_BAD_ARGS, "Invalid repo id");
        return NULL;
    }

    char *repo_id;
    char *rpath = format_dir_path (path);

    repo_id = seaf_repo_manager_create_virtual_repo (seaf->repo_mgr,
                                                     origin_repo_id, rpath,
                                                     repo_name, repo_desc,
                                                     owner, passwd, error);
    g_free (rpath);

    return repo_id;
}

GList *
seafile_get_virtual_repos_by_owner (const char *owner, GError **error)
{
    GList *repos, *ret = NULL, *ptr;
    SeafRepo *r, *o;
    SeafileRepo *repo;
    char *orig_repo_id;
    gboolean is_original_owner;

    if (!owner) {
        g_set_error (error, 0, SEAF_ERR_BAD_ARGS, "Argument should not be null");
        return NULL;
    }

    repos = seaf_repo_manager_get_virtual_repos_by_owner (seaf->repo_mgr,
                                                          owner,
                                                          error);
    for (ptr = repos; ptr != NULL; ptr = ptr->next) {
        r = ptr->data;

        orig_repo_id = r->virtual_info->origin_repo_id;
        o = seaf_repo_manager_get_repo (seaf->repo_mgr, orig_repo_id);
        if (!o) {
            seaf_warning ("Failed to get origin repo %.10s.\n", orig_repo_id);
            seaf_repo_unref (r);
            continue;
        }

        char *orig_owner = seaf_repo_manager_get_repo_owner (seaf->repo_mgr,
                                                             orig_repo_id);
        if (g_strcmp0 (orig_owner, owner) == 0)
            is_original_owner = TRUE;
        else
            is_original_owner = FALSE;
        g_free (orig_owner);

        char *perm = seaf_repo_manager_check_permission (seaf->repo_mgr,
                                                         r->id, owner, NULL);

        repo = (SeafileRepo *)convert_repo (r);
        if (repo) {
            g_object_set (repo, "is_original_owner", is_original_owner,
                          "origin_repo_name", o->name,
                          "virtual_perm", perm, NULL);
            ret = g_list_prepend (ret, repo);
        }

        seaf_repo_unref (r);
        seaf_repo_unref (o);
        g_free (perm);
    }
    g_list_free (repos);

    return g_list_reverse (ret);
}

GObject *
seafile_get_virtual_repo (const char *origin_repo,
                          const char *path,
                          const char *owner,
                          GError **error)
{
    char *repo_id;
    GObject *repo_obj;

    char *rpath = format_dir_path (path);

    repo_id = seaf_repo_manager_get_virtual_repo_id (seaf->repo_mgr,
                                                     origin_repo,
                                                     rpath,
                                                     owner);
    g_free (rpath);

    if (!repo_id)
        return NULL;

    repo_obj = seafile_get_repo (repo_id, error);

    g_free (repo_id);
    return repo_obj;
}

/* System default library */

char *
seafile_get_system_default_repo_id (GError **error)
{
    return get_system_default_repo_id(seaf);
}

static int
update_valid_since_time (SeafRepo *repo, gint64 new_time)
{
    int ret = 0;
    gint64 old_time = seaf_repo_manager_get_repo_valid_since (repo->manager,
                                                              repo->id);

    if (new_time > 0) {
        if (new_time > old_time)
            ret = seaf_repo_manager_set_repo_valid_since (repo->manager,
                                                          repo->id,
                                                          new_time);
    } else if (new_time == 0) {
        /* Only the head commit is valid after GC if no history is kept. */
        SeafCommit *head = seaf_commit_manager_get_commit (seaf->commit_mgr,
                                                           repo->id, repo->version,
                                                           repo->head->commit_id);
        if (head && (old_time < 0 || head->ctime > (guint64)old_time))
            ret = seaf_repo_manager_set_repo_valid_since (repo->manager,
                                                          repo->id,
                                                          head->ctime);
        seaf_commit_unref (head);
    }

    return ret;
}

/* Clean up a repo's history.
 * It just set valid-since time but not actually delete the data.
 */
int
seafile_clean_up_repo_history (const char *repo_id, int keep_days, GError **error)
{
    SeafRepo *repo;
    int ret;

    if (!is_uuid_valid (repo_id)) {
        g_set_error (error, SEAFILE_DOMAIN, SEAF_ERR_BAD_ARGS, "Invalid arguments");
        return -1;
    }

    repo = seaf_repo_manager_get_repo (seaf->repo_mgr, repo_id);
    if (!repo) {
        seaf_warning ("Cannot find repo %s.\n", repo_id);
        g_set_error (error, SEAFILE_DOMAIN, SEAF_ERR_BAD_ARGS, "Invalid arguments");
        return -1;
    }

    gint64 truncate_time, now;
    if (keep_days > 0) {
        now = (gint64)time(NULL);
        truncate_time = now - keep_days * 24 * 3600;
    } else
        truncate_time = 0;

    ret = update_valid_since_time (repo, truncate_time);
    if (ret < 0) {
        seaf_warning ("Failed to update valid since time for repo %.8s.\n", repo->id);
        g_set_error (error, SEAFILE_DOMAIN, SEAF_ERR_GENERAL, "Database error");
    }

    seaf_repo_unref (repo);
    return ret;
}

GList *
seafile_get_shared_users_for_subdir (const char *repo_id,
                                     const char *path,
                                     const char *from_user,
                                     GError **error)
{
    if (!repo_id || !path || !from_user) {
        g_set_error (error, SEAFILE_DOMAIN, SEAF_ERR_BAD_ARGS, "Argument should not be null");
        return NULL;
    }

    if (!is_uuid_valid (repo_id)) {
        g_set_error (error, SEAFILE_DOMAIN, SEAF_ERR_BAD_ARGS, "Invalid repo_id");
        return NULL;
    }

    char *rpath = format_dir_path (path);

    GList *ret = seaf_repo_manager_get_shared_users_for_subdir (seaf->repo_mgr,
                                                                repo_id, rpath,
                                                                from_user, error);
    g_free (rpath);

    return ret;
}

GList *
seafile_get_shared_groups_for_subdir (const char *repo_id,
                                      const char *path,
                                      const char *from_user,
                                      GError **error)
{
    if (!repo_id || !path || !from_user) {
        g_set_error (error, SEAFILE_DOMAIN, SEAF_ERR_BAD_ARGS, "Argument should not be null");
        return NULL;
    }

    if (!is_uuid_valid (repo_id)) {
        g_set_error (error, SEAFILE_DOMAIN, SEAF_ERR_BAD_ARGS, "Invalid repo_id");
        return NULL;
    }

    char *rpath = format_dir_path (path);

    GList *ret = seaf_repo_manager_get_shared_groups_for_subdir (seaf->repo_mgr,
                                                                 repo_id, rpath,
                                                                 from_user, error);
    g_free (rpath);

    return ret;
}

gint64
seafile_get_total_file_number (GError **error)
{
    return seaf_get_total_file_number (error);
}

gint64
seafile_get_total_storage (GError **error)
{
    return seaf_get_total_storage (error);
}

GObject *
seafile_get_file_count_info_by_path (const char *repo_id,
                                     const char *path,
                                     GError **error)
{
    if (!repo_id || !path) {
        g_set_error (error, SEAFILE_DOMAIN, SEAF_ERR_BAD_ARGS, "Argument should not be null");
        return NULL;
    }

    GObject *ret = NULL;
    SeafRepo *repo = NULL;
    repo = seaf_repo_manager_get_repo (seaf->repo_mgr, repo_id);
    if (!repo) {
        seaf_warning ("Failed to get repo %.10s\n", repo_id);
        g_set_error (error, SEAFILE_DOMAIN, SEAF_ERR_GENERAL,
                     "Library not exists");
        return NULL;
    }

    ret = seaf_fs_manager_get_file_count_info_by_path (seaf->fs_mgr,
                                                       repo->store_id,
                                                       repo->version,
                                                       repo->root_id,
                                                       path, error);
    seaf_repo_unref (repo);

    return ret;
}

char *
seafile_get_trash_repo_owner (const char *repo_id, GError **error)
{
    if (!repo_id) {
        g_set_error (error, SEAFILE_DOMAIN, SEAF_ERR_BAD_ARGS, "Argument should not be null");
        return NULL;
    }

    return seaf_get_trash_repo_owner (repo_id);
}

int
seafile_mkdir_with_parents (const char *repo_id, const char *parent_dir,
                            const char *new_dir_path, const char *user,
                            GError **error)
{
    if (!repo_id || !parent_dir || !new_dir_path || !user) {
        g_set_error (error, 0, SEAF_ERR_BAD_ARGS, "Argument should not be null");
        return -1;
    }

    if (!is_uuid_valid (repo_id)) {
        g_set_error (error, SEAFILE_DOMAIN, SEAF_ERR_BAD_ARGS, "Invalid repo id");
        return -1;
    }

    if (seaf_repo_manager_mkdir_with_parents (seaf->repo_mgr, repo_id,
                                              parent_dir, new_dir_path,
                                              user, error) < 0) {
        return -1;
    }

    return 0;
}

int
seafile_set_server_config_int (const char *group, const char *key, int value,
                               GError **error)
{
    if (!group || !key) {
        g_set_error (error, 0, SEAF_ERR_BAD_ARGS, "Argument should not be null");
        return -1;
    }

    return seaf_cfg_manager_set_config_int (seaf->cfg_mgr, group, key, value);
}

int
seafile_get_server_config_int (const char *group, const char *key, GError **error)
{
    if (!group || !key ) {
        g_set_error (error, 0, SEAF_ERR_BAD_ARGS, "Argument should not be null");
        return -1;
    }

    return seaf_cfg_manager_get_config_int (seaf->cfg_mgr, group, key);
}

int
seafile_set_server_config_int64 (const char *group, const char *key, gint64 value,
                                 GError **error)
{
    if (!group || !key) {
        g_set_error (error, 0, SEAF_ERR_BAD_ARGS, "Argument should not be null");
        return -1;
    }

    return seaf_cfg_manager_set_config_int64 (seaf->cfg_mgr, group, key, value);
}

gint64
seafile_get_server_config_int64 (const char *group, const char *key, GError **error)
{
    if (!group || !key ) {
        g_set_error (error, 0, SEAF_ERR_BAD_ARGS, "Argument should not be null");
        return -1;
    }

    return seaf_cfg_manager_get_config_int64 (seaf->cfg_mgr, group, key);
}

int
seafile_set_server_config_string (const char *group, const char *key, const char *value,
                                  GError **error)
{
    if (!group || !key || !value) {
        g_set_error (error, 0, SEAF_ERR_BAD_ARGS, "Argument should not be null");
        return -1;
    }

    return seaf_cfg_manager_set_config_string (seaf->cfg_mgr, group, key, value);
}

char *
seafile_get_server_config_string (const char *group, const char *key, GError **error)
{
    if (!group || !key ) {
        g_set_error (error, 0, SEAF_ERR_BAD_ARGS, "Argument should not be null");
        return NULL;
    }

    return seaf_cfg_manager_get_config_string (seaf->cfg_mgr, group, key);
}

int
seafile_set_server_config_boolean (const char *group, const char *key, int value,
                                   GError **error)
{
    if (!group || !key) {
        g_set_error (error, 0, SEAF_ERR_BAD_ARGS, "Argument should not be null");
        return -1;
    }

    return seaf_cfg_manager_set_config_boolean (seaf->cfg_mgr, group, key, value);
}

int
seafile_get_server_config_boolean (const char *group, const char *key, GError **error)
{
    if (!group || !key ) {
        g_set_error (error, 0, SEAF_ERR_BAD_ARGS, "Argument should not be null");
        return -1;
    }

    return seaf_cfg_manager_get_config_boolean (seaf->cfg_mgr, group, key);
}

GObject *
seafile_get_group_shared_repo_by_path (const char *repo_id,
                                       const char *path,
                                       int group_id,
                                       int is_org,
                                       GError **error)
{
    if (!repo_id || group_id < 0) {
        g_set_error (error, 0, SEAF_ERR_BAD_ARGS, "Arguments error");
        return NULL;
    }
    SeafRepoManager *mgr = seaf->repo_mgr;

    return seaf_get_group_shared_repo_by_path (mgr, repo_id, path, group_id, is_org ? TRUE:FALSE, error);
}

GObject *
seafile_get_shared_repo_by_path (const char *repo_id,
                                 const char *path,
                                 const char *shared_to,
                                 int is_org,
                                 GError **error)
{
    if (!repo_id || !shared_to) {
        g_set_error (error, 0, SEAF_ERR_BAD_ARGS, "Arguments error");
        return NULL;
    }
    SeafRepoManager *mgr = seaf->repo_mgr;

    return seaf_get_shared_repo_by_path (mgr, repo_id, path, shared_to, is_org ? TRUE:FALSE, error);
}

GList *
seafile_get_group_repos_by_user (const char *user, GError **error)
{
    if (!user) {
        g_set_error (error, 0, SEAF_ERR_BAD_ARGS, "Arguments error");
        return NULL;
    }
    SeafRepoManager *mgr = seaf->repo_mgr;

    return seaf_get_group_repos_by_user (mgr, user, -1, error);
}

GList *
seafile_get_org_group_repos_by_user (const char *user, int org_id, GError **error)
{
    if (!user) {
        g_set_error (error, 0, SEAF_ERR_BAD_ARGS, "Arguments error");
        return NULL;
    }
    SeafRepoManager *mgr = seaf->repo_mgr;

    return seaf_get_group_repos_by_user (mgr, user, org_id, error);
}

<<<<<<< HEAD
int
seafile_repo_has_been_shared (const char *repo_id, int including_groups, GError **error)
{
    if (!repo_id) {
        g_set_error (error, 0, SEAF_ERR_BAD_ARGS, "Arguments error");
        return FALSE;
    }

    gboolean exists = seaf_share_manager_repo_has_been_shared (seaf->share_mgr, repo_id,
                                                               including_groups ? TRUE : FALSE);
    return exists ? 1 : 0;
=======
GList *
seafile_get_shared_users_by_repo (const char *repo_id, GError **error)
{
    if (!repo_id) {
        g_set_error (error, 0, SEAF_ERR_BAD_ARGS, "Arguments error");
        return NULL;
    }

    return seaf_share_manager_get_shared_users_by_repo (seaf->share_mgr,
                                                        repo_id);
}

GList *
seafile_org_get_shared_users_by_repo (int org_id,
                                      const char *repo_id,
                                      GError **error)
{
    if (!repo_id || org_id < 0) {
        g_set_error (error, 0, SEAF_ERR_BAD_ARGS, "Arguments error");
        return NULL;
    }

    return seaf_share_manager_org_get_shared_users_by_repo (seaf->share_mgr,
                                                            org_id, repo_id);
>>>>>>> 2ee6de92
}
#endif  /* SEAFILE_SERVER */<|MERGE_RESOLUTION|>--- conflicted
+++ resolved
@@ -5244,7 +5244,6 @@
     return seaf_get_group_repos_by_user (mgr, user, org_id, error);
 }
 
-<<<<<<< HEAD
 int
 seafile_repo_has_been_shared (const char *repo_id, int including_groups, GError **error)
 {
@@ -5256,7 +5255,8 @@
     gboolean exists = seaf_share_manager_repo_has_been_shared (seaf->share_mgr, repo_id,
                                                                including_groups ? TRUE : FALSE);
     return exists ? 1 : 0;
-=======
+}
+
 GList *
 seafile_get_shared_users_by_repo (const char *repo_id, GError **error)
 {
@@ -5281,6 +5281,5 @@
 
     return seaf_share_manager_org_get_shared_users_by_repo (seaf->share_mgr,
                                                             org_id, repo_id);
->>>>>>> 2ee6de92
 }
 #endif  /* SEAFILE_SERVER */